--- conflicted
+++ resolved
@@ -840,12 +840,9 @@
 		D037642919EDA3B600A782A9 /* Objective-C */ = {
 			isa = PBXGroup;
 			children = (
-<<<<<<< HEAD
 				D037666519EDA57100A782A9 /* extobjc */,
-=======
 				314304151ACA8B1E00595017 /* MKAnnotationView+RACSignalSupport.h */,
 				314304161ACA8B1E00595017 /* MKAnnotationView+RACSignalSupport.m */,
->>>>>>> ead2c74f
 				D037642A19EDA41200A782A9 /* NSArray+RACSequenceAdditions.h */,
 				D037642B19EDA41200A782A9 /* NSArray+RACSequenceAdditions.m */,
 				D037642C19EDA41200A782A9 /* NSControl+RACCommandSupport.h */,
