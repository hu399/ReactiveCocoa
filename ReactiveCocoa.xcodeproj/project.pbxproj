// !$*UTF8*$!
{
	archiveVersion = 1;
	classes = {
	};
	objectVersion = 46;
	objects = {

/* Begin PBXBuildFile section */
		D02C14B1197243CB007127D4 /* OptionalExtensions.swift in Sources */ = {isa = PBXBuildFile; fileRef = D02C14B0197243CB007127D4 /* OptionalExtensions.swift */; };
		D02C14B2197243CB007127D4 /* OptionalExtensions.swift in Sources */ = {isa = PBXBuildFile; fileRef = D02C14B0197243CB007127D4 /* OptionalExtensions.swift */; };
		D036AA4B196FB7CB00B49B76 /* Bag.swift in Sources */ = {isa = PBXBuildFile; fileRef = D036AA4A196FB7CB00B49B76 /* Bag.swift */; };
		D036AA4C196FBCCD00B49B76 /* Bag.swift in Sources */ = {isa = PBXBuildFile; fileRef = D036AA4A196FB7CB00B49B76 /* Bag.swift */; };
		D047967919666BF30066B267 /* ReactiveCocoa.h in Headers */ = {isa = PBXBuildFile; fileRef = D047967819666BF30066B267 /* ReactiveCocoa.h */; settings = {ATTRIBUTES = (Public, ); }; };
		D047967F19666BF30066B267 /* ReactiveCocoa.framework in Frameworks */ = {isa = PBXBuildFile; fileRef = D047967319666BF30066B267 /* ReactiveCocoa.framework */; };
		D04796A519666CBF0066B267 /* ReactiveCocoa.framework in Frameworks */ = {isa = PBXBuildFile; fileRef = D047969A19666CBF0066B267 /* ReactiveCocoa.framework */; };
		D04797DD196670900066B267 /* Action.swift in Sources */ = {isa = PBXBuildFile; fileRef = D0479709196670900066B267 /* Action.swift */; };
		D04797DE196670900066B267 /* Action.swift in Sources */ = {isa = PBXBuildFile; fileRef = D0479709196670900066B267 /* Action.swift */; };
		D04797E1196670900066B267 /* Atomic.swift in Sources */ = {isa = PBXBuildFile; fileRef = D047970B196670900066B267 /* Atomic.swift */; };
		D04797E2196670900066B267 /* Atomic.swift in Sources */ = {isa = PBXBuildFile; fileRef = D047970B196670900066B267 /* Atomic.swift */; };
<<<<<<< HEAD
		D04797E5196670900066B267 /* EventBuffer.swift in Sources */ = {isa = PBXBuildFile; fileRef = D047970D196670900066B267 /* EventBuffer.swift */; };
		D04797E6196670900066B267 /* EventBuffer.swift in Sources */ = {isa = PBXBuildFile; fileRef = D047970D196670900066B267 /* EventBuffer.swift */; };
=======
		D04797E3196670900066B267 /* Box.swift in Sources */ = {isa = PBXBuildFile; fileRef = D047970C196670900066B267 /* Box.swift */; };
		D04797E4196670900066B267 /* Box.swift in Sources */ = {isa = PBXBuildFile; fileRef = D047970C196670900066B267 /* Box.swift */; };
>>>>>>> 67a5224a
		D04797E7196670900066B267 /* Consumer.swift in Sources */ = {isa = PBXBuildFile; fileRef = D047970E196670900066B267 /* Consumer.swift */; };
		D04797E8196670900066B267 /* Consumer.swift in Sources */ = {isa = PBXBuildFile; fileRef = D047970E196670900066B267 /* Consumer.swift */; };
		D04797E9196670900066B267 /* Disposable.swift in Sources */ = {isa = PBXBuildFile; fileRef = D047970F196670900066B267 /* Disposable.swift */; };
		D04797EA196670900066B267 /* Disposable.swift in Sources */ = {isa = PBXBuildFile; fileRef = D047970F196670900066B267 /* Disposable.swift */; };
		D04797EB196670900066B267 /* Event.swift in Sources */ = {isa = PBXBuildFile; fileRef = D0479710196670900066B267 /* Event.swift */; };
		D04797EC196670900066B267 /* Event.swift in Sources */ = {isa = PBXBuildFile; fileRef = D0479710196670900066B267 /* Event.swift */; };
		D04797EF196670900066B267 /* NSArray+RACSequenceAdditions.h in Headers */ = {isa = PBXBuildFile; fileRef = D0479712196670900066B267 /* NSArray+RACSequenceAdditions.h */; settings = {ATTRIBUTES = (Public, ); }; };
		D04797F0196670900066B267 /* NSArray+RACSequenceAdditions.h in Headers */ = {isa = PBXBuildFile; fileRef = D0479712196670900066B267 /* NSArray+RACSequenceAdditions.h */; settings = {ATTRIBUTES = (Public, ); }; };
		D04797F1196670900066B267 /* NSArray+RACSequenceAdditions.m in Sources */ = {isa = PBXBuildFile; fileRef = D0479713196670900066B267 /* NSArray+RACSequenceAdditions.m */; };
		D04797F2196670900066B267 /* NSArray+RACSequenceAdditions.m in Sources */ = {isa = PBXBuildFile; fileRef = D0479713196670900066B267 /* NSArray+RACSequenceAdditions.m */; };
		D04797F3196670900066B267 /* NSControl+RACCommandSupport.h in Headers */ = {isa = PBXBuildFile; fileRef = D0479714196670900066B267 /* NSControl+RACCommandSupport.h */; settings = {ATTRIBUTES = (Public, ); }; };
		D04797F5196670900066B267 /* NSControl+RACCommandSupport.m in Sources */ = {isa = PBXBuildFile; fileRef = D0479715196670900066B267 /* NSControl+RACCommandSupport.m */; };
		D04797F7196670900066B267 /* NSControl+RACTextSignalSupport.h in Headers */ = {isa = PBXBuildFile; fileRef = D0479716196670900066B267 /* NSControl+RACTextSignalSupport.h */; settings = {ATTRIBUTES = (Public, ); }; };
		D04797F9196670900066B267 /* NSControl+RACTextSignalSupport.m in Sources */ = {isa = PBXBuildFile; fileRef = D0479717196670900066B267 /* NSControl+RACTextSignalSupport.m */; };
		D04797FB196670900066B267 /* NSData+RACSupport.h in Headers */ = {isa = PBXBuildFile; fileRef = D0479718196670900066B267 /* NSData+RACSupport.h */; settings = {ATTRIBUTES = (Public, ); }; };
		D04797FC196670900066B267 /* NSData+RACSupport.h in Headers */ = {isa = PBXBuildFile; fileRef = D0479718196670900066B267 /* NSData+RACSupport.h */; settings = {ATTRIBUTES = (Public, ); }; };
		D04797FD196670900066B267 /* NSData+RACSupport.m in Sources */ = {isa = PBXBuildFile; fileRef = D0479719196670900066B267 /* NSData+RACSupport.m */; };
		D04797FE196670900066B267 /* NSData+RACSupport.m in Sources */ = {isa = PBXBuildFile; fileRef = D0479719196670900066B267 /* NSData+RACSupport.m */; };
		D04797FF196670900066B267 /* NSDictionary+RACSequenceAdditions.h in Headers */ = {isa = PBXBuildFile; fileRef = D047971A196670900066B267 /* NSDictionary+RACSequenceAdditions.h */; settings = {ATTRIBUTES = (Public, ); }; };
		D0479800196670900066B267 /* NSDictionary+RACSequenceAdditions.h in Headers */ = {isa = PBXBuildFile; fileRef = D047971A196670900066B267 /* NSDictionary+RACSequenceAdditions.h */; settings = {ATTRIBUTES = (Public, ); }; };
		D0479801196670900066B267 /* NSDictionary+RACSequenceAdditions.m in Sources */ = {isa = PBXBuildFile; fileRef = D047971B196670900066B267 /* NSDictionary+RACSequenceAdditions.m */; };
		D0479802196670900066B267 /* NSDictionary+RACSequenceAdditions.m in Sources */ = {isa = PBXBuildFile; fileRef = D047971B196670900066B267 /* NSDictionary+RACSequenceAdditions.m */; };
		D0479803196670900066B267 /* NSEnumerator+RACSequenceAdditions.h in Headers */ = {isa = PBXBuildFile; fileRef = D047971C196670900066B267 /* NSEnumerator+RACSequenceAdditions.h */; settings = {ATTRIBUTES = (Public, ); }; };
		D0479804196670900066B267 /* NSEnumerator+RACSequenceAdditions.h in Headers */ = {isa = PBXBuildFile; fileRef = D047971C196670900066B267 /* NSEnumerator+RACSequenceAdditions.h */; settings = {ATTRIBUTES = (Public, ); }; };
		D0479805196670900066B267 /* NSEnumerator+RACSequenceAdditions.m in Sources */ = {isa = PBXBuildFile; fileRef = D047971D196670900066B267 /* NSEnumerator+RACSequenceAdditions.m */; };
		D0479806196670900066B267 /* NSEnumerator+RACSequenceAdditions.m in Sources */ = {isa = PBXBuildFile; fileRef = D047971D196670900066B267 /* NSEnumerator+RACSequenceAdditions.m */; };
		D0479807196670900066B267 /* NSFileHandle+RACSupport.h in Headers */ = {isa = PBXBuildFile; fileRef = D047971E196670900066B267 /* NSFileHandle+RACSupport.h */; settings = {ATTRIBUTES = (Public, ); }; };
		D0479808196670900066B267 /* NSFileHandle+RACSupport.h in Headers */ = {isa = PBXBuildFile; fileRef = D047971E196670900066B267 /* NSFileHandle+RACSupport.h */; settings = {ATTRIBUTES = (Public, ); }; };
		D0479809196670900066B267 /* NSFileHandle+RACSupport.m in Sources */ = {isa = PBXBuildFile; fileRef = D047971F196670900066B267 /* NSFileHandle+RACSupport.m */; };
		D047980A196670900066B267 /* NSFileHandle+RACSupport.m in Sources */ = {isa = PBXBuildFile; fileRef = D047971F196670900066B267 /* NSFileHandle+RACSupport.m */; };
		D047980B196670900066B267 /* NSIndexSet+RACSequenceAdditions.h in Headers */ = {isa = PBXBuildFile; fileRef = D0479720196670900066B267 /* NSIndexSet+RACSequenceAdditions.h */; settings = {ATTRIBUTES = (Public, ); }; };
		D047980C196670900066B267 /* NSIndexSet+RACSequenceAdditions.h in Headers */ = {isa = PBXBuildFile; fileRef = D0479720196670900066B267 /* NSIndexSet+RACSequenceAdditions.h */; settings = {ATTRIBUTES = (Public, ); }; };
		D047980D196670900066B267 /* NSIndexSet+RACSequenceAdditions.m in Sources */ = {isa = PBXBuildFile; fileRef = D0479721196670900066B267 /* NSIndexSet+RACSequenceAdditions.m */; };
		D047980E196670900066B267 /* NSIndexSet+RACSequenceAdditions.m in Sources */ = {isa = PBXBuildFile; fileRef = D0479721196670900066B267 /* NSIndexSet+RACSequenceAdditions.m */; };
		D047980F196670900066B267 /* NSInvocation+RACTypeParsing.h in Headers */ = {isa = PBXBuildFile; fileRef = D0479722196670900066B267 /* NSInvocation+RACTypeParsing.h */; settings = {ATTRIBUTES = (Public, ); }; };
		D0479810196670900066B267 /* NSInvocation+RACTypeParsing.h in Headers */ = {isa = PBXBuildFile; fileRef = D0479722196670900066B267 /* NSInvocation+RACTypeParsing.h */; settings = {ATTRIBUTES = (Public, ); }; };
		D0479811196670900066B267 /* NSInvocation+RACTypeParsing.m in Sources */ = {isa = PBXBuildFile; fileRef = D0479723196670900066B267 /* NSInvocation+RACTypeParsing.m */; };
		D0479812196670900066B267 /* NSInvocation+RACTypeParsing.m in Sources */ = {isa = PBXBuildFile; fileRef = D0479723196670900066B267 /* NSInvocation+RACTypeParsing.m */; };
		D0479815196670900066B267 /* NSNotificationCenter+RACSupport.h in Headers */ = {isa = PBXBuildFile; fileRef = D0479725196670900066B267 /* NSNotificationCenter+RACSupport.h */; settings = {ATTRIBUTES = (Public, ); }; };
		D0479816196670900066B267 /* NSNotificationCenter+RACSupport.h in Headers */ = {isa = PBXBuildFile; fileRef = D0479725196670900066B267 /* NSNotificationCenter+RACSupport.h */; settings = {ATTRIBUTES = (Public, ); }; };
		D0479817196670900066B267 /* NSNotificationCenter+RACSupport.m in Sources */ = {isa = PBXBuildFile; fileRef = D0479726196670900066B267 /* NSNotificationCenter+RACSupport.m */; };
		D0479818196670900066B267 /* NSNotificationCenter+RACSupport.m in Sources */ = {isa = PBXBuildFile; fileRef = D0479726196670900066B267 /* NSNotificationCenter+RACSupport.m */; };
		D0479819196670900066B267 /* NSNotificationCenterExtensions.swift in Sources */ = {isa = PBXBuildFile; fileRef = D0479727196670900066B267 /* NSNotificationCenterExtensions.swift */; };
		D047981A196670900066B267 /* NSNotificationCenterExtensions.swift in Sources */ = {isa = PBXBuildFile; fileRef = D0479727196670900066B267 /* NSNotificationCenterExtensions.swift */; };
		D047981B196670900066B267 /* NSObject+RACAppKitBindings.h in Headers */ = {isa = PBXBuildFile; fileRef = D0479728196670900066B267 /* NSObject+RACAppKitBindings.h */; settings = {ATTRIBUTES = (Public, ); }; };
		D047981D196670900066B267 /* NSObject+RACAppKitBindings.m in Sources */ = {isa = PBXBuildFile; fileRef = D0479729196670900066B267 /* NSObject+RACAppKitBindings.m */; };
		D047981F196670900066B267 /* NSObject+RACDeallocating.h in Headers */ = {isa = PBXBuildFile; fileRef = D047972A196670900066B267 /* NSObject+RACDeallocating.h */; settings = {ATTRIBUTES = (Public, ); }; };
		D0479820196670900066B267 /* NSObject+RACDeallocating.h in Headers */ = {isa = PBXBuildFile; fileRef = D047972A196670900066B267 /* NSObject+RACDeallocating.h */; settings = {ATTRIBUTES = (Public, ); }; };
		D0479821196670900066B267 /* NSObject+RACDeallocating.m in Sources */ = {isa = PBXBuildFile; fileRef = D047972B196670900066B267 /* NSObject+RACDeallocating.m */; };
		D0479822196670900066B267 /* NSObject+RACDeallocating.m in Sources */ = {isa = PBXBuildFile; fileRef = D047972B196670900066B267 /* NSObject+RACDeallocating.m */; };
		D0479823196670900066B267 /* NSObject+RACDescription.h in Headers */ = {isa = PBXBuildFile; fileRef = D047972C196670900066B267 /* NSObject+RACDescription.h */; settings = {ATTRIBUTES = (Public, ); }; };
		D0479824196670900066B267 /* NSObject+RACDescription.h in Headers */ = {isa = PBXBuildFile; fileRef = D047972C196670900066B267 /* NSObject+RACDescription.h */; settings = {ATTRIBUTES = (Public, ); }; };
		D0479825196670900066B267 /* NSObject+RACDescription.m in Sources */ = {isa = PBXBuildFile; fileRef = D047972D196670900066B267 /* NSObject+RACDescription.m */; };
		D0479826196670900066B267 /* NSObject+RACDescription.m in Sources */ = {isa = PBXBuildFile; fileRef = D047972D196670900066B267 /* NSObject+RACDescription.m */; };
		D0479827196670900066B267 /* NSObject+RACKVOWrapper.h in Headers */ = {isa = PBXBuildFile; fileRef = D047972E196670900066B267 /* NSObject+RACKVOWrapper.h */; settings = {ATTRIBUTES = (Public, ); }; };
		D0479828196670900066B267 /* NSObject+RACKVOWrapper.h in Headers */ = {isa = PBXBuildFile; fileRef = D047972E196670900066B267 /* NSObject+RACKVOWrapper.h */; settings = {ATTRIBUTES = (Public, ); }; };
		D0479829196670900066B267 /* NSObject+RACKVOWrapper.m in Sources */ = {isa = PBXBuildFile; fileRef = D047972F196670900066B267 /* NSObject+RACKVOWrapper.m */; };
		D047982A196670900066B267 /* NSObject+RACKVOWrapper.m in Sources */ = {isa = PBXBuildFile; fileRef = D047972F196670900066B267 /* NSObject+RACKVOWrapper.m */; };
		D047982B196670900066B267 /* NSObject+RACLifting.h in Headers */ = {isa = PBXBuildFile; fileRef = D0479730196670900066B267 /* NSObject+RACLifting.h */; settings = {ATTRIBUTES = (Public, ); }; };
		D047982C196670900066B267 /* NSObject+RACLifting.h in Headers */ = {isa = PBXBuildFile; fileRef = D0479730196670900066B267 /* NSObject+RACLifting.h */; settings = {ATTRIBUTES = (Public, ); }; };
		D047982D196670900066B267 /* NSObject+RACLifting.m in Sources */ = {isa = PBXBuildFile; fileRef = D0479731196670900066B267 /* NSObject+RACLifting.m */; };
		D047982E196670900066B267 /* NSObject+RACLifting.m in Sources */ = {isa = PBXBuildFile; fileRef = D0479731196670900066B267 /* NSObject+RACLifting.m */; };
		D047982F196670900066B267 /* NSObject+RACPropertySubscribing.h in Headers */ = {isa = PBXBuildFile; fileRef = D0479732196670900066B267 /* NSObject+RACPropertySubscribing.h */; settings = {ATTRIBUTES = (Public, ); }; };
		D0479830196670900066B267 /* NSObject+RACPropertySubscribing.h in Headers */ = {isa = PBXBuildFile; fileRef = D0479732196670900066B267 /* NSObject+RACPropertySubscribing.h */; settings = {ATTRIBUTES = (Public, ); }; };
		D0479831196670900066B267 /* NSObject+RACPropertySubscribing.m in Sources */ = {isa = PBXBuildFile; fileRef = D0479733196670900066B267 /* NSObject+RACPropertySubscribing.m */; };
		D0479832196670900066B267 /* NSObject+RACPropertySubscribing.m in Sources */ = {isa = PBXBuildFile; fileRef = D0479733196670900066B267 /* NSObject+RACPropertySubscribing.m */; };
		D0479833196670900066B267 /* NSObject+RACSelectorSignal.h in Headers */ = {isa = PBXBuildFile; fileRef = D0479734196670900066B267 /* NSObject+RACSelectorSignal.h */; settings = {ATTRIBUTES = (Public, ); }; };
		D0479834196670900066B267 /* NSObject+RACSelectorSignal.h in Headers */ = {isa = PBXBuildFile; fileRef = D0479734196670900066B267 /* NSObject+RACSelectorSignal.h */; settings = {ATTRIBUTES = (Public, ); }; };
		D0479835196670900066B267 /* NSObject+RACSelectorSignal.m in Sources */ = {isa = PBXBuildFile; fileRef = D0479735196670900066B267 /* NSObject+RACSelectorSignal.m */; };
		D0479836196670900066B267 /* NSObject+RACSelectorSignal.m in Sources */ = {isa = PBXBuildFile; fileRef = D0479735196670900066B267 /* NSObject+RACSelectorSignal.m */; };
		D0479837196670900066B267 /* NSOrderedSet+RACSequenceAdditions.h in Headers */ = {isa = PBXBuildFile; fileRef = D0479736196670900066B267 /* NSOrderedSet+RACSequenceAdditions.h */; settings = {ATTRIBUTES = (Public, ); }; };
		D0479838196670900066B267 /* NSOrderedSet+RACSequenceAdditions.h in Headers */ = {isa = PBXBuildFile; fileRef = D0479736196670900066B267 /* NSOrderedSet+RACSequenceAdditions.h */; settings = {ATTRIBUTES = (Public, ); }; };
		D0479839196670900066B267 /* NSOrderedSet+RACSequenceAdditions.m in Sources */ = {isa = PBXBuildFile; fileRef = D0479737196670900066B267 /* NSOrderedSet+RACSequenceAdditions.m */; };
		D047983A196670900066B267 /* NSOrderedSet+RACSequenceAdditions.m in Sources */ = {isa = PBXBuildFile; fileRef = D0479737196670900066B267 /* NSOrderedSet+RACSequenceAdditions.m */; };
		D047983B196670900066B267 /* NSSet+RACSequenceAdditions.h in Headers */ = {isa = PBXBuildFile; fileRef = D0479738196670900066B267 /* NSSet+RACSequenceAdditions.h */; settings = {ATTRIBUTES = (Public, ); }; };
		D047983C196670900066B267 /* NSSet+RACSequenceAdditions.h in Headers */ = {isa = PBXBuildFile; fileRef = D0479738196670900066B267 /* NSSet+RACSequenceAdditions.h */; settings = {ATTRIBUTES = (Public, ); }; };
		D047983D196670900066B267 /* NSSet+RACSequenceAdditions.m in Sources */ = {isa = PBXBuildFile; fileRef = D0479739196670900066B267 /* NSSet+RACSequenceAdditions.m */; };
		D047983E196670900066B267 /* NSSet+RACSequenceAdditions.m in Sources */ = {isa = PBXBuildFile; fileRef = D0479739196670900066B267 /* NSSet+RACSequenceAdditions.m */; };
		D047983F196670900066B267 /* NSString+RACKeyPathUtilities.h in Headers */ = {isa = PBXBuildFile; fileRef = D047973A196670900066B267 /* NSString+RACKeyPathUtilities.h */; settings = {ATTRIBUTES = (Public, ); }; };
		D0479840196670900066B267 /* NSString+RACKeyPathUtilities.h in Headers */ = {isa = PBXBuildFile; fileRef = D047973A196670900066B267 /* NSString+RACKeyPathUtilities.h */; settings = {ATTRIBUTES = (Public, ); }; };
		D0479841196670900066B267 /* NSString+RACKeyPathUtilities.m in Sources */ = {isa = PBXBuildFile; fileRef = D047973B196670900066B267 /* NSString+RACKeyPathUtilities.m */; };
		D0479842196670900066B267 /* NSString+RACKeyPathUtilities.m in Sources */ = {isa = PBXBuildFile; fileRef = D047973B196670900066B267 /* NSString+RACKeyPathUtilities.m */; };
		D0479843196670900066B267 /* NSString+RACSequenceAdditions.h in Headers */ = {isa = PBXBuildFile; fileRef = D047973C196670900066B267 /* NSString+RACSequenceAdditions.h */; settings = {ATTRIBUTES = (Public, ); }; };
		D0479844196670900066B267 /* NSString+RACSequenceAdditions.h in Headers */ = {isa = PBXBuildFile; fileRef = D047973C196670900066B267 /* NSString+RACSequenceAdditions.h */; settings = {ATTRIBUTES = (Public, ); }; };
		D0479845196670900066B267 /* NSString+RACSequenceAdditions.m in Sources */ = {isa = PBXBuildFile; fileRef = D047973D196670900066B267 /* NSString+RACSequenceAdditions.m */; };
		D0479846196670900066B267 /* NSString+RACSequenceAdditions.m in Sources */ = {isa = PBXBuildFile; fileRef = D047973D196670900066B267 /* NSString+RACSequenceAdditions.m */; };
		D0479847196670900066B267 /* NSString+RACSupport.h in Headers */ = {isa = PBXBuildFile; fileRef = D047973E196670900066B267 /* NSString+RACSupport.h */; settings = {ATTRIBUTES = (Public, ); }; };
		D0479848196670900066B267 /* NSString+RACSupport.h in Headers */ = {isa = PBXBuildFile; fileRef = D047973E196670900066B267 /* NSString+RACSupport.h */; settings = {ATTRIBUTES = (Public, ); }; };
		D0479849196670900066B267 /* NSString+RACSupport.m in Sources */ = {isa = PBXBuildFile; fileRef = D047973F196670900066B267 /* NSString+RACSupport.m */; };
		D047984A196670900066B267 /* NSString+RACSupport.m in Sources */ = {isa = PBXBuildFile; fileRef = D047973F196670900066B267 /* NSString+RACSupport.m */; };
		D047984B196670900066B267 /* NSText+RACSignalSupport.h in Headers */ = {isa = PBXBuildFile; fileRef = D0479740196670900066B267 /* NSText+RACSignalSupport.h */; settings = {ATTRIBUTES = (Public, ); }; };
		D047984D196670900066B267 /* NSText+RACSignalSupport.m in Sources */ = {isa = PBXBuildFile; fileRef = D0479741196670900066B267 /* NSText+RACSignalSupport.m */; };
		D047984F196670900066B267 /* NSURLConnection+RACSupport.h in Headers */ = {isa = PBXBuildFile; fileRef = D0479742196670900066B267 /* NSURLConnection+RACSupport.h */; settings = {ATTRIBUTES = (Public, ); }; };
		D0479850196670900066B267 /* NSURLConnection+RACSupport.h in Headers */ = {isa = PBXBuildFile; fileRef = D0479742196670900066B267 /* NSURLConnection+RACSupport.h */; settings = {ATTRIBUTES = (Public, ); }; };
		D0479851196670900066B267 /* NSURLConnection+RACSupport.m in Sources */ = {isa = PBXBuildFile; fileRef = D0479743196670900066B267 /* NSURLConnection+RACSupport.m */; };
		D0479852196670900066B267 /* NSURLConnection+RACSupport.m in Sources */ = {isa = PBXBuildFile; fileRef = D0479743196670900066B267 /* NSURLConnection+RACSupport.m */; };
		D0479853196670900066B267 /* NSURLSessionExtensions.swift in Sources */ = {isa = PBXBuildFile; fileRef = D0479744196670900066B267 /* NSURLSessionExtensions.swift */; };
		D0479854196670900066B267 /* NSURLSessionExtensions.swift in Sources */ = {isa = PBXBuildFile; fileRef = D0479744196670900066B267 /* NSURLSessionExtensions.swift */; };
		D0479855196670900066B267 /* NSUserDefaults+RACSupport.h in Headers */ = {isa = PBXBuildFile; fileRef = D0479745196670900066B267 /* NSUserDefaults+RACSupport.h */; settings = {ATTRIBUTES = (Public, ); }; };
		D0479856196670900066B267 /* NSUserDefaults+RACSupport.h in Headers */ = {isa = PBXBuildFile; fileRef = D0479745196670900066B267 /* NSUserDefaults+RACSupport.h */; settings = {ATTRIBUTES = (Public, ); }; };
		D0479857196670900066B267 /* NSUserDefaults+RACSupport.m in Sources */ = {isa = PBXBuildFile; fileRef = D0479746196670900066B267 /* NSUserDefaults+RACSupport.m */; };
		D0479858196670900066B267 /* NSUserDefaults+RACSupport.m in Sources */ = {isa = PBXBuildFile; fileRef = D0479746196670900066B267 /* NSUserDefaults+RACSupport.m */; };
		D0479859196670900066B267 /* ObjectiveCBridging.swift in Sources */ = {isa = PBXBuildFile; fileRef = D0479747196670900066B267 /* ObjectiveCBridging.swift */; };
		D047985A196670900066B267 /* ObjectiveCBridging.swift in Sources */ = {isa = PBXBuildFile; fileRef = D0479747196670900066B267 /* ObjectiveCBridging.swift */; };
		D047985B196670900066B267 /* Producer.swift in Sources */ = {isa = PBXBuildFile; fileRef = D0479748196670900066B267 /* Producer.swift */; };
		D047985C196670900066B267 /* Producer.swift in Sources */ = {isa = PBXBuildFile; fileRef = D0479748196670900066B267 /* Producer.swift */; };
		D047985D196670900066B267 /* Promise.swift in Sources */ = {isa = PBXBuildFile; fileRef = D0479749196670900066B267 /* Promise.swift */; };
		D047985E196670900066B267 /* Promise.swift in Sources */ = {isa = PBXBuildFile; fileRef = D0479749196670900066B267 /* Promise.swift */; };
		D047985F196670900066B267 /* RACArraySequence.h in Headers */ = {isa = PBXBuildFile; fileRef = D047974A196670900066B267 /* RACArraySequence.h */; settings = {ATTRIBUTES = (Public, ); }; };
		D0479860196670900066B267 /* RACArraySequence.h in Headers */ = {isa = PBXBuildFile; fileRef = D047974A196670900066B267 /* RACArraySequence.h */; settings = {ATTRIBUTES = (Public, ); }; };
		D0479861196670900066B267 /* RACArraySequence.m in Sources */ = {isa = PBXBuildFile; fileRef = D047974B196670900066B267 /* RACArraySequence.m */; };
		D0479862196670900066B267 /* RACArraySequence.m in Sources */ = {isa = PBXBuildFile; fileRef = D047974B196670900066B267 /* RACArraySequence.m */; };
		D0479863196670900066B267 /* RACBacktrace.h in Headers */ = {isa = PBXBuildFile; fileRef = D047974C196670900066B267 /* RACBacktrace.h */; settings = {ATTRIBUTES = (Public, ); }; };
		D0479864196670900066B267 /* RACBacktrace.h in Headers */ = {isa = PBXBuildFile; fileRef = D047974C196670900066B267 /* RACBacktrace.h */; settings = {ATTRIBUTES = (Public, ); }; };
		D0479865196670900066B267 /* RACBacktrace.m in Sources */ = {isa = PBXBuildFile; fileRef = D047974D196670900066B267 /* RACBacktrace.m */; };
		D0479866196670900066B267 /* RACBacktrace.m in Sources */ = {isa = PBXBuildFile; fileRef = D047974D196670900066B267 /* RACBacktrace.m */; };
		D0479867196670900066B267 /* RACBehaviorSubject.h in Headers */ = {isa = PBXBuildFile; fileRef = D047974E196670900066B267 /* RACBehaviorSubject.h */; settings = {ATTRIBUTES = (Public, ); }; };
		D0479868196670900066B267 /* RACBehaviorSubject.h in Headers */ = {isa = PBXBuildFile; fileRef = D047974E196670900066B267 /* RACBehaviorSubject.h */; settings = {ATTRIBUTES = (Public, ); }; };
		D0479869196670900066B267 /* RACBehaviorSubject.m in Sources */ = {isa = PBXBuildFile; fileRef = D047974F196670900066B267 /* RACBehaviorSubject.m */; };
		D047986A196670900066B267 /* RACBehaviorSubject.m in Sources */ = {isa = PBXBuildFile; fileRef = D047974F196670900066B267 /* RACBehaviorSubject.m */; };
		D047986B196670900066B267 /* RACBlockTrampoline.h in Headers */ = {isa = PBXBuildFile; fileRef = D0479750196670900066B267 /* RACBlockTrampoline.h */; settings = {ATTRIBUTES = (Public, ); }; };
		D047986C196670900066B267 /* RACBlockTrampoline.h in Headers */ = {isa = PBXBuildFile; fileRef = D0479750196670900066B267 /* RACBlockTrampoline.h */; settings = {ATTRIBUTES = (Public, ); }; };
		D047986D196670900066B267 /* RACBlockTrampoline.m in Sources */ = {isa = PBXBuildFile; fileRef = D0479751196670900066B267 /* RACBlockTrampoline.m */; };
		D047986E196670900066B267 /* RACBlockTrampoline.m in Sources */ = {isa = PBXBuildFile; fileRef = D0479751196670900066B267 /* RACBlockTrampoline.m */; };
		D047986F196670900066B267 /* RACChannel.h in Headers */ = {isa = PBXBuildFile; fileRef = D0479752196670900066B267 /* RACChannel.h */; settings = {ATTRIBUTES = (Public, ); }; };
		D0479870196670900066B267 /* RACChannel.h in Headers */ = {isa = PBXBuildFile; fileRef = D0479752196670900066B267 /* RACChannel.h */; settings = {ATTRIBUTES = (Public, ); }; };
		D0479871196670900066B267 /* RACChannel.m in Sources */ = {isa = PBXBuildFile; fileRef = D0479753196670900066B267 /* RACChannel.m */; };
		D0479872196670900066B267 /* RACChannel.m in Sources */ = {isa = PBXBuildFile; fileRef = D0479753196670900066B267 /* RACChannel.m */; };
		D0479873196670900066B267 /* RACCommand.h in Headers */ = {isa = PBXBuildFile; fileRef = D0479754196670900066B267 /* RACCommand.h */; settings = {ATTRIBUTES = (Public, ); }; };
		D0479874196670900066B267 /* RACCommand.h in Headers */ = {isa = PBXBuildFile; fileRef = D0479754196670900066B267 /* RACCommand.h */; settings = {ATTRIBUTES = (Public, ); }; };
		D0479875196670900066B267 /* RACCommand.m in Sources */ = {isa = PBXBuildFile; fileRef = D0479755196670900066B267 /* RACCommand.m */; };
		D0479876196670900066B267 /* RACCommand.m in Sources */ = {isa = PBXBuildFile; fileRef = D0479755196670900066B267 /* RACCommand.m */; };
		D0479877196670900066B267 /* RACCompoundDisposable.h in Headers */ = {isa = PBXBuildFile; fileRef = D0479756196670900066B267 /* RACCompoundDisposable.h */; settings = {ATTRIBUTES = (Public, ); }; };
		D0479878196670900066B267 /* RACCompoundDisposable.h in Headers */ = {isa = PBXBuildFile; fileRef = D0479756196670900066B267 /* RACCompoundDisposable.h */; settings = {ATTRIBUTES = (Public, ); }; };
		D0479879196670900066B267 /* RACCompoundDisposable.m in Sources */ = {isa = PBXBuildFile; fileRef = D0479757196670900066B267 /* RACCompoundDisposable.m */; };
		D047987A196670900066B267 /* RACCompoundDisposable.m in Sources */ = {isa = PBXBuildFile; fileRef = D0479757196670900066B267 /* RACCompoundDisposable.m */; };
		D047987B196670900066B267 /* RACCompoundDisposableProvider.d in Sources */ = {isa = PBXBuildFile; fileRef = D0479758196670900066B267 /* RACCompoundDisposableProvider.d */; };
		D047987C196670900066B267 /* RACCompoundDisposableProvider.d in Sources */ = {isa = PBXBuildFile; fileRef = D0479758196670900066B267 /* RACCompoundDisposableProvider.d */; };
		D047987D196670900066B267 /* RACDelegateProxy.h in Headers */ = {isa = PBXBuildFile; fileRef = D0479759196670900066B267 /* RACDelegateProxy.h */; settings = {ATTRIBUTES = (Public, ); }; };
		D047987E196670900066B267 /* RACDelegateProxy.h in Headers */ = {isa = PBXBuildFile; fileRef = D0479759196670900066B267 /* RACDelegateProxy.h */; settings = {ATTRIBUTES = (Public, ); }; };
		D047987F196670900066B267 /* RACDelegateProxy.m in Sources */ = {isa = PBXBuildFile; fileRef = D047975A196670900066B267 /* RACDelegateProxy.m */; };
		D0479880196670900066B267 /* RACDelegateProxy.m in Sources */ = {isa = PBXBuildFile; fileRef = D047975A196670900066B267 /* RACDelegateProxy.m */; };
		D0479881196670900066B267 /* RACDisposable.h in Headers */ = {isa = PBXBuildFile; fileRef = D047975B196670900066B267 /* RACDisposable.h */; settings = {ATTRIBUTES = (Public, ); }; };
		D0479882196670900066B267 /* RACDisposable.h in Headers */ = {isa = PBXBuildFile; fileRef = D047975B196670900066B267 /* RACDisposable.h */; settings = {ATTRIBUTES = (Public, ); }; };
		D0479883196670900066B267 /* RACDisposable.m in Sources */ = {isa = PBXBuildFile; fileRef = D047975C196670900066B267 /* RACDisposable.m */; };
		D0479884196670900066B267 /* RACDisposable.m in Sources */ = {isa = PBXBuildFile; fileRef = D047975C196670900066B267 /* RACDisposable.m */; };
		D0479885196670900066B267 /* RACDynamicSequence.h in Headers */ = {isa = PBXBuildFile; fileRef = D047975D196670900066B267 /* RACDynamicSequence.h */; settings = {ATTRIBUTES = (Public, ); }; };
		D0479886196670900066B267 /* RACDynamicSequence.h in Headers */ = {isa = PBXBuildFile; fileRef = D047975D196670900066B267 /* RACDynamicSequence.h */; settings = {ATTRIBUTES = (Public, ); }; };
		D0479887196670900066B267 /* RACDynamicSequence.m in Sources */ = {isa = PBXBuildFile; fileRef = D047975E196670900066B267 /* RACDynamicSequence.m */; };
		D0479888196670900066B267 /* RACDynamicSequence.m in Sources */ = {isa = PBXBuildFile; fileRef = D047975E196670900066B267 /* RACDynamicSequence.m */; };
		D0479889196670900066B267 /* RACDynamicSignal.h in Headers */ = {isa = PBXBuildFile; fileRef = D047975F196670900066B267 /* RACDynamicSignal.h */; settings = {ATTRIBUTES = (Public, ); }; };
		D047988A196670900066B267 /* RACDynamicSignal.h in Headers */ = {isa = PBXBuildFile; fileRef = D047975F196670900066B267 /* RACDynamicSignal.h */; settings = {ATTRIBUTES = (Public, ); }; };
		D047988B196670900066B267 /* RACDynamicSignal.m in Sources */ = {isa = PBXBuildFile; fileRef = D0479760196670900066B267 /* RACDynamicSignal.m */; };
		D047988C196670900066B267 /* RACDynamicSignal.m in Sources */ = {isa = PBXBuildFile; fileRef = D0479760196670900066B267 /* RACDynamicSignal.m */; };
		D047988D196670900066B267 /* RACEagerSequence.h in Headers */ = {isa = PBXBuildFile; fileRef = D0479761196670900066B267 /* RACEagerSequence.h */; settings = {ATTRIBUTES = (Public, ); }; };
		D047988E196670900066B267 /* RACEagerSequence.h in Headers */ = {isa = PBXBuildFile; fileRef = D0479761196670900066B267 /* RACEagerSequence.h */; settings = {ATTRIBUTES = (Public, ); }; };
		D047988F196670900066B267 /* RACEagerSequence.m in Sources */ = {isa = PBXBuildFile; fileRef = D0479762196670900066B267 /* RACEagerSequence.m */; };
		D0479890196670900066B267 /* RACEagerSequence.m in Sources */ = {isa = PBXBuildFile; fileRef = D0479762196670900066B267 /* RACEagerSequence.m */; };
		D0479891196670900066B267 /* RACEmptySequence.h in Headers */ = {isa = PBXBuildFile; fileRef = D0479763196670900066B267 /* RACEmptySequence.h */; settings = {ATTRIBUTES = (Public, ); }; };
		D0479892196670900066B267 /* RACEmptySequence.h in Headers */ = {isa = PBXBuildFile; fileRef = D0479763196670900066B267 /* RACEmptySequence.h */; settings = {ATTRIBUTES = (Public, ); }; };
		D0479893196670900066B267 /* RACEmptySequence.m in Sources */ = {isa = PBXBuildFile; fileRef = D0479764196670900066B267 /* RACEmptySequence.m */; };
		D0479894196670900066B267 /* RACEmptySequence.m in Sources */ = {isa = PBXBuildFile; fileRef = D0479764196670900066B267 /* RACEmptySequence.m */; };
		D0479895196670900066B267 /* RACEmptySignal.h in Headers */ = {isa = PBXBuildFile; fileRef = D0479765196670900066B267 /* RACEmptySignal.h */; settings = {ATTRIBUTES = (Public, ); }; };
		D0479896196670900066B267 /* RACEmptySignal.h in Headers */ = {isa = PBXBuildFile; fileRef = D0479765196670900066B267 /* RACEmptySignal.h */; settings = {ATTRIBUTES = (Public, ); }; };
		D0479897196670900066B267 /* RACEmptySignal.m in Sources */ = {isa = PBXBuildFile; fileRef = D0479766196670900066B267 /* RACEmptySignal.m */; };
		D0479898196670900066B267 /* RACEmptySignal.m in Sources */ = {isa = PBXBuildFile; fileRef = D0479766196670900066B267 /* RACEmptySignal.m */; };
		D0479899196670900066B267 /* RACErrorSignal.h in Headers */ = {isa = PBXBuildFile; fileRef = D0479767196670900066B267 /* RACErrorSignal.h */; settings = {ATTRIBUTES = (Public, ); }; };
		D047989A196670900066B267 /* RACErrorSignal.h in Headers */ = {isa = PBXBuildFile; fileRef = D0479767196670900066B267 /* RACErrorSignal.h */; settings = {ATTRIBUTES = (Public, ); }; };
		D047989B196670900066B267 /* RACErrorSignal.m in Sources */ = {isa = PBXBuildFile; fileRef = D0479768196670900066B267 /* RACErrorSignal.m */; };
		D047989C196670900066B267 /* RACErrorSignal.m in Sources */ = {isa = PBXBuildFile; fileRef = D0479768196670900066B267 /* RACErrorSignal.m */; };
		D047989D196670900066B267 /* RACEvent.h in Headers */ = {isa = PBXBuildFile; fileRef = D0479769196670900066B267 /* RACEvent.h */; settings = {ATTRIBUTES = (Public, ); }; };
		D047989E196670900066B267 /* RACEvent.h in Headers */ = {isa = PBXBuildFile; fileRef = D0479769196670900066B267 /* RACEvent.h */; settings = {ATTRIBUTES = (Public, ); }; };
		D047989F196670900066B267 /* RACEvent.m in Sources */ = {isa = PBXBuildFile; fileRef = D047976A196670900066B267 /* RACEvent.m */; };
		D04798A0196670900066B267 /* RACEvent.m in Sources */ = {isa = PBXBuildFile; fileRef = D047976A196670900066B267 /* RACEvent.m */; };
		D04798A1196670900066B267 /* RACGroupedSignal.h in Headers */ = {isa = PBXBuildFile; fileRef = D047976B196670900066B267 /* RACGroupedSignal.h */; settings = {ATTRIBUTES = (Public, ); }; };
		D04798A2196670900066B267 /* RACGroupedSignal.h in Headers */ = {isa = PBXBuildFile; fileRef = D047976B196670900066B267 /* RACGroupedSignal.h */; settings = {ATTRIBUTES = (Public, ); }; };
		D04798A3196670900066B267 /* RACGroupedSignal.m in Sources */ = {isa = PBXBuildFile; fileRef = D047976C196670900066B267 /* RACGroupedSignal.m */; };
		D04798A4196670900066B267 /* RACGroupedSignal.m in Sources */ = {isa = PBXBuildFile; fileRef = D047976C196670900066B267 /* RACGroupedSignal.m */; };
		D04798A5196670900066B267 /* RACImmediateScheduler.h in Headers */ = {isa = PBXBuildFile; fileRef = D047976D196670900066B267 /* RACImmediateScheduler.h */; settings = {ATTRIBUTES = (Public, ); }; };
		D04798A6196670900066B267 /* RACImmediateScheduler.h in Headers */ = {isa = PBXBuildFile; fileRef = D047976D196670900066B267 /* RACImmediateScheduler.h */; settings = {ATTRIBUTES = (Public, ); }; };
		D04798A7196670900066B267 /* RACImmediateScheduler.m in Sources */ = {isa = PBXBuildFile; fileRef = D047976E196670900066B267 /* RACImmediateScheduler.m */; };
		D04798A8196670900066B267 /* RACImmediateScheduler.m in Sources */ = {isa = PBXBuildFile; fileRef = D047976E196670900066B267 /* RACImmediateScheduler.m */; };
		D04798A9196670900066B267 /* RACIndexSetSequence.h in Headers */ = {isa = PBXBuildFile; fileRef = D047976F196670900066B267 /* RACIndexSetSequence.h */; settings = {ATTRIBUTES = (Public, ); }; };
		D04798AA196670900066B267 /* RACIndexSetSequence.h in Headers */ = {isa = PBXBuildFile; fileRef = D047976F196670900066B267 /* RACIndexSetSequence.h */; settings = {ATTRIBUTES = (Public, ); }; };
		D04798AB196670900066B267 /* RACIndexSetSequence.m in Sources */ = {isa = PBXBuildFile; fileRef = D0479770196670900066B267 /* RACIndexSetSequence.m */; };
		D04798AC196670900066B267 /* RACIndexSetSequence.m in Sources */ = {isa = PBXBuildFile; fileRef = D0479770196670900066B267 /* RACIndexSetSequence.m */; };
		D04798AD196670900066B267 /* RACKVOChannel.h in Headers */ = {isa = PBXBuildFile; fileRef = D0479771196670900066B267 /* RACKVOChannel.h */; settings = {ATTRIBUTES = (Public, ); }; };
		D04798AE196670900066B267 /* RACKVOChannel.h in Headers */ = {isa = PBXBuildFile; fileRef = D0479771196670900066B267 /* RACKVOChannel.h */; settings = {ATTRIBUTES = (Public, ); }; };
		D04798AF196670900066B267 /* RACKVOChannel.m in Sources */ = {isa = PBXBuildFile; fileRef = D0479772196670900066B267 /* RACKVOChannel.m */; };
		D04798B0196670900066B267 /* RACKVOChannel.m in Sources */ = {isa = PBXBuildFile; fileRef = D0479772196670900066B267 /* RACKVOChannel.m */; };
		D04798B1196670900066B267 /* RACKVOTrampoline.h in Headers */ = {isa = PBXBuildFile; fileRef = D0479773196670900066B267 /* RACKVOTrampoline.h */; settings = {ATTRIBUTES = (Public, ); }; };
		D04798B2196670900066B267 /* RACKVOTrampoline.h in Headers */ = {isa = PBXBuildFile; fileRef = D0479773196670900066B267 /* RACKVOTrampoline.h */; settings = {ATTRIBUTES = (Public, ); }; };
		D04798B3196670900066B267 /* RACKVOTrampoline.m in Sources */ = {isa = PBXBuildFile; fileRef = D0479774196670900066B267 /* RACKVOTrampoline.m */; };
		D04798B4196670900066B267 /* RACKVOTrampoline.m in Sources */ = {isa = PBXBuildFile; fileRef = D0479774196670900066B267 /* RACKVOTrampoline.m */; };
		D04798B5196670900066B267 /* RACMulticastConnection.h in Headers */ = {isa = PBXBuildFile; fileRef = D0479775196670900066B267 /* RACMulticastConnection.h */; settings = {ATTRIBUTES = (Public, ); }; };
		D04798B6196670900066B267 /* RACMulticastConnection.h in Headers */ = {isa = PBXBuildFile; fileRef = D0479775196670900066B267 /* RACMulticastConnection.h */; settings = {ATTRIBUTES = (Public, ); }; };
		D04798B7196670900066B267 /* RACMulticastConnection.m in Sources */ = {isa = PBXBuildFile; fileRef = D0479776196670900066B267 /* RACMulticastConnection.m */; };
		D04798B8196670900066B267 /* RACMulticastConnection.m in Sources */ = {isa = PBXBuildFile; fileRef = D0479776196670900066B267 /* RACMulticastConnection.m */; };
		D04798B9196670900066B267 /* RACMulticastConnection+Private.h in Headers */ = {isa = PBXBuildFile; fileRef = D0479777196670900066B267 /* RACMulticastConnection+Private.h */; settings = {ATTRIBUTES = (Public, ); }; };
		D04798BA196670900066B267 /* RACMulticastConnection+Private.h in Headers */ = {isa = PBXBuildFile; fileRef = D0479777196670900066B267 /* RACMulticastConnection+Private.h */; settings = {ATTRIBUTES = (Public, ); }; };
		D04798BB196670900066B267 /* RACObjCRuntime.h in Headers */ = {isa = PBXBuildFile; fileRef = D0479778196670900066B267 /* RACObjCRuntime.h */; settings = {ATTRIBUTES = (Public, ); }; };
		D04798BC196670900066B267 /* RACObjCRuntime.h in Headers */ = {isa = PBXBuildFile; fileRef = D0479778196670900066B267 /* RACObjCRuntime.h */; settings = {ATTRIBUTES = (Public, ); }; };
		D04798BD196670900066B267 /* RACObjCRuntime.m in Sources */ = {isa = PBXBuildFile; fileRef = D0479779196670900066B267 /* RACObjCRuntime.m */; settings = {COMPILER_FLAGS = "-fno-objc-arc"; }; };
		D04798BE196670900066B267 /* RACObjCRuntime.m in Sources */ = {isa = PBXBuildFile; fileRef = D0479779196670900066B267 /* RACObjCRuntime.m */; settings = {COMPILER_FLAGS = "-fno-objc-arc"; }; };
		D04798BF196670900066B267 /* RACPassthroughSubscriber.h in Headers */ = {isa = PBXBuildFile; fileRef = D047977A196670900066B267 /* RACPassthroughSubscriber.h */; settings = {ATTRIBUTES = (Public, ); }; };
		D04798C0196670900066B267 /* RACPassthroughSubscriber.h in Headers */ = {isa = PBXBuildFile; fileRef = D047977A196670900066B267 /* RACPassthroughSubscriber.h */; settings = {ATTRIBUTES = (Public, ); }; };
		D04798C1196670900066B267 /* RACPassthroughSubscriber.m in Sources */ = {isa = PBXBuildFile; fileRef = D047977B196670900066B267 /* RACPassthroughSubscriber.m */; };
		D04798C2196670900066B267 /* RACPassthroughSubscriber.m in Sources */ = {isa = PBXBuildFile; fileRef = D047977B196670900066B267 /* RACPassthroughSubscriber.m */; };
		D04798C3196670900066B267 /* RACQueueScheduler.h in Headers */ = {isa = PBXBuildFile; fileRef = D047977C196670900066B267 /* RACQueueScheduler.h */; settings = {ATTRIBUTES = (Public, ); }; };
		D04798C4196670900066B267 /* RACQueueScheduler.h in Headers */ = {isa = PBXBuildFile; fileRef = D047977C196670900066B267 /* RACQueueScheduler.h */; settings = {ATTRIBUTES = (Public, ); }; };
		D04798C5196670900066B267 /* RACQueueScheduler.m in Sources */ = {isa = PBXBuildFile; fileRef = D047977D196670900066B267 /* RACQueueScheduler.m */; };
		D04798C6196670900066B267 /* RACQueueScheduler.m in Sources */ = {isa = PBXBuildFile; fileRef = D047977D196670900066B267 /* RACQueueScheduler.m */; };
		D04798C7196670900066B267 /* RACQueueScheduler+Subclass.h in Headers */ = {isa = PBXBuildFile; fileRef = D047977E196670900066B267 /* RACQueueScheduler+Subclass.h */; settings = {ATTRIBUTES = (Public, ); }; };
		D04798C8196670900066B267 /* RACQueueScheduler+Subclass.h in Headers */ = {isa = PBXBuildFile; fileRef = D047977E196670900066B267 /* RACQueueScheduler+Subclass.h */; settings = {ATTRIBUTES = (Public, ); }; };
		D04798C9196670900066B267 /* RACReplaySubject.h in Headers */ = {isa = PBXBuildFile; fileRef = D047977F196670900066B267 /* RACReplaySubject.h */; settings = {ATTRIBUTES = (Public, ); }; };
		D04798CA196670900066B267 /* RACReplaySubject.h in Headers */ = {isa = PBXBuildFile; fileRef = D047977F196670900066B267 /* RACReplaySubject.h */; settings = {ATTRIBUTES = (Public, ); }; };
		D04798CB196670900066B267 /* RACReplaySubject.m in Sources */ = {isa = PBXBuildFile; fileRef = D0479780196670900066B267 /* RACReplaySubject.m */; };
		D04798CC196670900066B267 /* RACReplaySubject.m in Sources */ = {isa = PBXBuildFile; fileRef = D0479780196670900066B267 /* RACReplaySubject.m */; };
		D04798CD196670900066B267 /* RACReturnSignal.h in Headers */ = {isa = PBXBuildFile; fileRef = D0479781196670900066B267 /* RACReturnSignal.h */; settings = {ATTRIBUTES = (Public, ); }; };
		D04798CE196670900066B267 /* RACReturnSignal.h in Headers */ = {isa = PBXBuildFile; fileRef = D0479781196670900066B267 /* RACReturnSignal.h */; settings = {ATTRIBUTES = (Public, ); }; };
		D04798CF196670900066B267 /* RACReturnSignal.m in Sources */ = {isa = PBXBuildFile; fileRef = D0479782196670900066B267 /* RACReturnSignal.m */; };
		D04798D0196670900066B267 /* RACReturnSignal.m in Sources */ = {isa = PBXBuildFile; fileRef = D0479782196670900066B267 /* RACReturnSignal.m */; };
		D04798D1196670900066B267 /* RACScheduler.h in Headers */ = {isa = PBXBuildFile; fileRef = D0479783196670900066B267 /* RACScheduler.h */; settings = {ATTRIBUTES = (Public, ); }; };
		D04798D2196670900066B267 /* RACScheduler.h in Headers */ = {isa = PBXBuildFile; fileRef = D0479783196670900066B267 /* RACScheduler.h */; settings = {ATTRIBUTES = (Public, ); }; };
		D04798D3196670900066B267 /* RACScheduler.m in Sources */ = {isa = PBXBuildFile; fileRef = D0479784196670900066B267 /* RACScheduler.m */; };
		D04798D4196670900066B267 /* RACScheduler.m in Sources */ = {isa = PBXBuildFile; fileRef = D0479784196670900066B267 /* RACScheduler.m */; };
		D04798D5196670900066B267 /* RACScheduler+Private.h in Headers */ = {isa = PBXBuildFile; fileRef = D0479785196670900066B267 /* RACScheduler+Private.h */; settings = {ATTRIBUTES = (Public, ); }; };
		D04798D6196670900066B267 /* RACScheduler+Private.h in Headers */ = {isa = PBXBuildFile; fileRef = D0479785196670900066B267 /* RACScheduler+Private.h */; settings = {ATTRIBUTES = (Public, ); }; };
		D04798D7196670900066B267 /* RACScheduler+Subclass.h in Headers */ = {isa = PBXBuildFile; fileRef = D0479786196670900066B267 /* RACScheduler+Subclass.h */; settings = {ATTRIBUTES = (Public, ); }; };
		D04798D8196670900066B267 /* RACScheduler+Subclass.h in Headers */ = {isa = PBXBuildFile; fileRef = D0479786196670900066B267 /* RACScheduler+Subclass.h */; settings = {ATTRIBUTES = (Public, ); }; };
		D04798D9196670900066B267 /* RACScopedDisposable.h in Headers */ = {isa = PBXBuildFile; fileRef = D0479787196670900066B267 /* RACScopedDisposable.h */; settings = {ATTRIBUTES = (Public, ); }; };
		D04798DA196670900066B267 /* RACScopedDisposable.h in Headers */ = {isa = PBXBuildFile; fileRef = D0479787196670900066B267 /* RACScopedDisposable.h */; settings = {ATTRIBUTES = (Public, ); }; };
		D04798DB196670900066B267 /* RACScopedDisposable.m in Sources */ = {isa = PBXBuildFile; fileRef = D0479788196670900066B267 /* RACScopedDisposable.m */; };
		D04798DC196670900066B267 /* RACScopedDisposable.m in Sources */ = {isa = PBXBuildFile; fileRef = D0479788196670900066B267 /* RACScopedDisposable.m */; };
		D04798DD196670900066B267 /* RACSequence.h in Headers */ = {isa = PBXBuildFile; fileRef = D0479789196670900066B267 /* RACSequence.h */; settings = {ATTRIBUTES = (Public, ); }; };
		D04798DE196670900066B267 /* RACSequence.h in Headers */ = {isa = PBXBuildFile; fileRef = D0479789196670900066B267 /* RACSequence.h */; settings = {ATTRIBUTES = (Public, ); }; };
		D04798DF196670900066B267 /* RACSequence.m in Sources */ = {isa = PBXBuildFile; fileRef = D047978A196670900066B267 /* RACSequence.m */; };
		D04798E0196670900066B267 /* RACSequence.m in Sources */ = {isa = PBXBuildFile; fileRef = D047978A196670900066B267 /* RACSequence.m */; };
		D04798E1196670900066B267 /* RACSerialDisposable.h in Headers */ = {isa = PBXBuildFile; fileRef = D047978B196670900066B267 /* RACSerialDisposable.h */; settings = {ATTRIBUTES = (Public, ); }; };
		D04798E2196670900066B267 /* RACSerialDisposable.h in Headers */ = {isa = PBXBuildFile; fileRef = D047978B196670900066B267 /* RACSerialDisposable.h */; settings = {ATTRIBUTES = (Public, ); }; };
		D04798E3196670900066B267 /* RACSerialDisposable.m in Sources */ = {isa = PBXBuildFile; fileRef = D047978C196670900066B267 /* RACSerialDisposable.m */; };
		D04798E4196670900066B267 /* RACSerialDisposable.m in Sources */ = {isa = PBXBuildFile; fileRef = D047978C196670900066B267 /* RACSerialDisposable.m */; };
		D04798E5196670900066B267 /* RACSignal.h in Headers */ = {isa = PBXBuildFile; fileRef = D047978D196670900066B267 /* RACSignal.h */; settings = {ATTRIBUTES = (Public, ); }; };
		D04798E6196670900066B267 /* RACSignal.h in Headers */ = {isa = PBXBuildFile; fileRef = D047978D196670900066B267 /* RACSignal.h */; settings = {ATTRIBUTES = (Public, ); }; };
		D04798E7196670900066B267 /* RACSignal.m in Sources */ = {isa = PBXBuildFile; fileRef = D047978E196670900066B267 /* RACSignal.m */; };
		D04798E8196670900066B267 /* RACSignal.m in Sources */ = {isa = PBXBuildFile; fileRef = D047978E196670900066B267 /* RACSignal.m */; };
		D04798E9196670900066B267 /* RACSignal+Operations.h in Headers */ = {isa = PBXBuildFile; fileRef = D047978F196670900066B267 /* RACSignal+Operations.h */; settings = {ATTRIBUTES = (Public, ); }; };
		D04798EA196670900066B267 /* RACSignal+Operations.h in Headers */ = {isa = PBXBuildFile; fileRef = D047978F196670900066B267 /* RACSignal+Operations.h */; settings = {ATTRIBUTES = (Public, ); }; };
		D04798EB196670900066B267 /* RACSignal+Operations.m in Sources */ = {isa = PBXBuildFile; fileRef = D0479790196670900066B267 /* RACSignal+Operations.m */; };
		D04798EC196670900066B267 /* RACSignal+Operations.m in Sources */ = {isa = PBXBuildFile; fileRef = D0479790196670900066B267 /* RACSignal+Operations.m */; };
		D04798ED196670900066B267 /* RACSignalProvider.d in Sources */ = {isa = PBXBuildFile; fileRef = D0479791196670900066B267 /* RACSignalProvider.d */; };
		D04798EE196670900066B267 /* RACSignalProvider.d in Sources */ = {isa = PBXBuildFile; fileRef = D0479791196670900066B267 /* RACSignalProvider.d */; };
		D04798EF196670900066B267 /* RACSignalSequence.h in Headers */ = {isa = PBXBuildFile; fileRef = D0479792196670900066B267 /* RACSignalSequence.h */; settings = {ATTRIBUTES = (Public, ); }; };
		D04798F0196670900066B267 /* RACSignalSequence.h in Headers */ = {isa = PBXBuildFile; fileRef = D0479792196670900066B267 /* RACSignalSequence.h */; settings = {ATTRIBUTES = (Public, ); }; };
		D04798F1196670900066B267 /* RACSignalSequence.m in Sources */ = {isa = PBXBuildFile; fileRef = D0479793196670900066B267 /* RACSignalSequence.m */; };
		D04798F2196670900066B267 /* RACSignalSequence.m in Sources */ = {isa = PBXBuildFile; fileRef = D0479793196670900066B267 /* RACSignalSequence.m */; };
		D04798F3196670900066B267 /* RACStream.h in Headers */ = {isa = PBXBuildFile; fileRef = D0479794196670900066B267 /* RACStream.h */; settings = {ATTRIBUTES = (Public, ); }; };
		D04798F4196670900066B267 /* RACStream.h in Headers */ = {isa = PBXBuildFile; fileRef = D0479794196670900066B267 /* RACStream.h */; settings = {ATTRIBUTES = (Public, ); }; };
		D04798F5196670900066B267 /* RACStream.m in Sources */ = {isa = PBXBuildFile; fileRef = D0479795196670900066B267 /* RACStream.m */; };
		D04798F6196670900066B267 /* RACStream.m in Sources */ = {isa = PBXBuildFile; fileRef = D0479795196670900066B267 /* RACStream.m */; };
		D04798F7196670900066B267 /* RACStream+Private.h in Headers */ = {isa = PBXBuildFile; fileRef = D0479796196670900066B267 /* RACStream+Private.h */; settings = {ATTRIBUTES = (Public, ); }; };
		D04798F8196670900066B267 /* RACStream+Private.h in Headers */ = {isa = PBXBuildFile; fileRef = D0479796196670900066B267 /* RACStream+Private.h */; settings = {ATTRIBUTES = (Public, ); }; };
		D04798F9196670900066B267 /* RACStringSequence.h in Headers */ = {isa = PBXBuildFile; fileRef = D0479797196670900066B267 /* RACStringSequence.h */; settings = {ATTRIBUTES = (Public, ); }; };
		D04798FA196670900066B267 /* RACStringSequence.h in Headers */ = {isa = PBXBuildFile; fileRef = D0479797196670900066B267 /* RACStringSequence.h */; settings = {ATTRIBUTES = (Public, ); }; };
		D04798FB196670900066B267 /* RACStringSequence.m in Sources */ = {isa = PBXBuildFile; fileRef = D0479798196670900066B267 /* RACStringSequence.m */; };
		D04798FC196670900066B267 /* RACStringSequence.m in Sources */ = {isa = PBXBuildFile; fileRef = D0479798196670900066B267 /* RACStringSequence.m */; };
		D04798FD196670900066B267 /* RACSubject.h in Headers */ = {isa = PBXBuildFile; fileRef = D0479799196670900066B267 /* RACSubject.h */; settings = {ATTRIBUTES = (Public, ); }; };
		D04798FE196670900066B267 /* RACSubject.h in Headers */ = {isa = PBXBuildFile; fileRef = D0479799196670900066B267 /* RACSubject.h */; settings = {ATTRIBUTES = (Public, ); }; };
		D04798FF196670900066B267 /* RACSubject.m in Sources */ = {isa = PBXBuildFile; fileRef = D047979A196670900066B267 /* RACSubject.m */; };
		D0479900196670900066B267 /* RACSubject.m in Sources */ = {isa = PBXBuildFile; fileRef = D047979A196670900066B267 /* RACSubject.m */; };
		D0479901196670900066B267 /* RACSubscriber.h in Headers */ = {isa = PBXBuildFile; fileRef = D047979B196670900066B267 /* RACSubscriber.h */; settings = {ATTRIBUTES = (Public, ); }; };
		D0479902196670900066B267 /* RACSubscriber.h in Headers */ = {isa = PBXBuildFile; fileRef = D047979B196670900066B267 /* RACSubscriber.h */; settings = {ATTRIBUTES = (Public, ); }; };
		D0479903196670900066B267 /* RACSubscriber.m in Sources */ = {isa = PBXBuildFile; fileRef = D047979C196670900066B267 /* RACSubscriber.m */; };
		D0479904196670900066B267 /* RACSubscriber.m in Sources */ = {isa = PBXBuildFile; fileRef = D047979C196670900066B267 /* RACSubscriber.m */; };
		D0479905196670900066B267 /* RACSubscriber+Private.h in Headers */ = {isa = PBXBuildFile; fileRef = D047979D196670900066B267 /* RACSubscriber+Private.h */; settings = {ATTRIBUTES = (Public, ); }; };
		D0479906196670900066B267 /* RACSubscriber+Private.h in Headers */ = {isa = PBXBuildFile; fileRef = D047979D196670900066B267 /* RACSubscriber+Private.h */; settings = {ATTRIBUTES = (Public, ); }; };
		D0479907196670900066B267 /* RACSubscriptingAssignmentTrampoline.h in Headers */ = {isa = PBXBuildFile; fileRef = D047979E196670900066B267 /* RACSubscriptingAssignmentTrampoline.h */; settings = {ATTRIBUTES = (Public, ); }; };
		D0479908196670900066B267 /* RACSubscriptingAssignmentTrampoline.h in Headers */ = {isa = PBXBuildFile; fileRef = D047979E196670900066B267 /* RACSubscriptingAssignmentTrampoline.h */; settings = {ATTRIBUTES = (Public, ); }; };
		D0479909196670900066B267 /* RACSubscriptingAssignmentTrampoline.m in Sources */ = {isa = PBXBuildFile; fileRef = D047979F196670900066B267 /* RACSubscriptingAssignmentTrampoline.m */; };
		D047990A196670900066B267 /* RACSubscriptingAssignmentTrampoline.m in Sources */ = {isa = PBXBuildFile; fileRef = D047979F196670900066B267 /* RACSubscriptingAssignmentTrampoline.m */; };
		D047990B196670900066B267 /* RACSubscriptionScheduler.h in Headers */ = {isa = PBXBuildFile; fileRef = D04797A0196670900066B267 /* RACSubscriptionScheduler.h */; settings = {ATTRIBUTES = (Public, ); }; };
		D047990C196670900066B267 /* RACSubscriptionScheduler.h in Headers */ = {isa = PBXBuildFile; fileRef = D04797A0196670900066B267 /* RACSubscriptionScheduler.h */; settings = {ATTRIBUTES = (Public, ); }; };
		D047990D196670900066B267 /* RACSubscriptionScheduler.m in Sources */ = {isa = PBXBuildFile; fileRef = D04797A1196670900066B267 /* RACSubscriptionScheduler.m */; };
		D047990E196670900066B267 /* RACSubscriptionScheduler.m in Sources */ = {isa = PBXBuildFile; fileRef = D04797A1196670900066B267 /* RACSubscriptionScheduler.m */; };
		D047990F196670900066B267 /* RACTargetQueueScheduler.h in Headers */ = {isa = PBXBuildFile; fileRef = D04797A2196670900066B267 /* RACTargetQueueScheduler.h */; settings = {ATTRIBUTES = (Public, ); }; };
		D0479910196670900066B267 /* RACTargetQueueScheduler.h in Headers */ = {isa = PBXBuildFile; fileRef = D04797A2196670900066B267 /* RACTargetQueueScheduler.h */; settings = {ATTRIBUTES = (Public, ); }; };
		D0479911196670900066B267 /* RACTargetQueueScheduler.m in Sources */ = {isa = PBXBuildFile; fileRef = D04797A3196670900066B267 /* RACTargetQueueScheduler.m */; };
		D0479912196670900066B267 /* RACTargetQueueScheduler.m in Sources */ = {isa = PBXBuildFile; fileRef = D04797A3196670900066B267 /* RACTargetQueueScheduler.m */; };
		D0479913196670900066B267 /* RACTestScheduler.h in Headers */ = {isa = PBXBuildFile; fileRef = D04797A4196670900066B267 /* RACTestScheduler.h */; settings = {ATTRIBUTES = (Public, ); }; };
		D0479914196670900066B267 /* RACTestScheduler.h in Headers */ = {isa = PBXBuildFile; fileRef = D04797A4196670900066B267 /* RACTestScheduler.h */; settings = {ATTRIBUTES = (Public, ); }; };
		D0479915196670900066B267 /* RACTestScheduler.m in Sources */ = {isa = PBXBuildFile; fileRef = D04797A5196670900066B267 /* RACTestScheduler.m */; };
		D0479916196670900066B267 /* RACTestScheduler.m in Sources */ = {isa = PBXBuildFile; fileRef = D04797A5196670900066B267 /* RACTestScheduler.m */; };
		D0479917196670900066B267 /* RACTuple.h in Headers */ = {isa = PBXBuildFile; fileRef = D04797A6196670900066B267 /* RACTuple.h */; settings = {ATTRIBUTES = (Public, ); }; };
		D0479918196670900066B267 /* RACTuple.h in Headers */ = {isa = PBXBuildFile; fileRef = D04797A6196670900066B267 /* RACTuple.h */; settings = {ATTRIBUTES = (Public, ); }; };
		D0479919196670900066B267 /* RACTuple.m in Sources */ = {isa = PBXBuildFile; fileRef = D04797A7196670900066B267 /* RACTuple.m */; };
		D047991A196670900066B267 /* RACTuple.m in Sources */ = {isa = PBXBuildFile; fileRef = D04797A7196670900066B267 /* RACTuple.m */; };
		D047991B196670900066B267 /* RACTupleSequence.h in Headers */ = {isa = PBXBuildFile; fileRef = D04797A8196670900066B267 /* RACTupleSequence.h */; settings = {ATTRIBUTES = (Public, ); }; };
		D047991C196670900066B267 /* RACTupleSequence.h in Headers */ = {isa = PBXBuildFile; fileRef = D04797A8196670900066B267 /* RACTupleSequence.h */; settings = {ATTRIBUTES = (Public, ); }; };
		D047991D196670900066B267 /* RACTupleSequence.m in Sources */ = {isa = PBXBuildFile; fileRef = D04797A9196670900066B267 /* RACTupleSequence.m */; };
		D047991E196670900066B267 /* RACTupleSequence.m in Sources */ = {isa = PBXBuildFile; fileRef = D04797A9196670900066B267 /* RACTupleSequence.m */; };
		D047991F196670900066B267 /* RACUnarySequence.h in Headers */ = {isa = PBXBuildFile; fileRef = D04797AA196670900066B267 /* RACUnarySequence.h */; settings = {ATTRIBUTES = (Public, ); }; };
		D0479920196670900066B267 /* RACUnarySequence.h in Headers */ = {isa = PBXBuildFile; fileRef = D04797AA196670900066B267 /* RACUnarySequence.h */; settings = {ATTRIBUTES = (Public, ); }; };
		D0479921196670900066B267 /* RACUnarySequence.m in Sources */ = {isa = PBXBuildFile; fileRef = D04797AB196670900066B267 /* RACUnarySequence.m */; };
		D0479922196670900066B267 /* RACUnarySequence.m in Sources */ = {isa = PBXBuildFile; fileRef = D04797AB196670900066B267 /* RACUnarySequence.m */; };
		D0479923196670900066B267 /* RACUnit.h in Headers */ = {isa = PBXBuildFile; fileRef = D04797AC196670900066B267 /* RACUnit.h */; settings = {ATTRIBUTES = (Public, ); }; };
		D0479924196670900066B267 /* RACUnit.h in Headers */ = {isa = PBXBuildFile; fileRef = D04797AC196670900066B267 /* RACUnit.h */; settings = {ATTRIBUTES = (Public, ); }; };
		D0479925196670900066B267 /* RACUnit.m in Sources */ = {isa = PBXBuildFile; fileRef = D04797AD196670900066B267 /* RACUnit.m */; };
		D0479926196670900066B267 /* RACUnit.m in Sources */ = {isa = PBXBuildFile; fileRef = D04797AD196670900066B267 /* RACUnit.m */; };
		D0479927196670900066B267 /* RACValueTransformer.h in Headers */ = {isa = PBXBuildFile; fileRef = D04797AE196670900066B267 /* RACValueTransformer.h */; settings = {ATTRIBUTES = (Public, ); }; };
		D0479928196670900066B267 /* RACValueTransformer.h in Headers */ = {isa = PBXBuildFile; fileRef = D04797AE196670900066B267 /* RACValueTransformer.h */; settings = {ATTRIBUTES = (Public, ); }; };
		D0479929196670900066B267 /* RACValueTransformer.m in Sources */ = {isa = PBXBuildFile; fileRef = D04797AF196670900066B267 /* RACValueTransformer.m */; };
		D047992A196670900066B267 /* RACValueTransformer.m in Sources */ = {isa = PBXBuildFile; fileRef = D04797AF196670900066B267 /* RACValueTransformer.m */; };
		D047992B196670900066B267 /* ReactiveCocoa-Bridging-Header.h in Headers */ = {isa = PBXBuildFile; fileRef = D04797B0196670900066B267 /* ReactiveCocoa-Bridging-Header.h */; settings = {ATTRIBUTES = (Public, ); }; };
		D047992C196670900066B267 /* ReactiveCocoa-Bridging-Header.h in Headers */ = {isa = PBXBuildFile; fileRef = D04797B0196670900066B267 /* ReactiveCocoa-Bridging-Header.h */; settings = {ATTRIBUTES = (Public, ); }; };
		D0479931196670900066B267 /* Scheduler.swift in Sources */ = {isa = PBXBuildFile; fileRef = D04797B3196670900066B267 /* Scheduler.swift */; };
		D0479932196670900066B267 /* Scheduler.swift in Sources */ = {isa = PBXBuildFile; fileRef = D04797B3196670900066B267 /* Scheduler.swift */; };
		D0479933196670900066B267 /* Signal.swift in Sources */ = {isa = PBXBuildFile; fileRef = D04797B4196670900066B267 /* Signal.swift */; };
		D0479934196670900066B267 /* Signal.swift in Sources */ = {isa = PBXBuildFile; fileRef = D04797B4196670900066B267 /* Signal.swift */; };
		D0479935196670900066B267 /* SignalingProperty.swift in Sources */ = {isa = PBXBuildFile; fileRef = D04797B5196670900066B267 /* SignalingProperty.swift */; };
		D0479936196670900066B267 /* SignalingProperty.swift in Sources */ = {isa = PBXBuildFile; fileRef = D04797B5196670900066B267 /* SignalingProperty.swift */; };
		D047993A196670900066B267 /* UIActionSheet+RACSignalSupport.h in Headers */ = {isa = PBXBuildFile; fileRef = D04797B7196670900066B267 /* UIActionSheet+RACSignalSupport.h */; settings = {ATTRIBUTES = (Public, ); }; };
		D047993C196670900066B267 /* UIActionSheet+RACSignalSupport.m in Sources */ = {isa = PBXBuildFile; fileRef = D04797B8196670900066B267 /* UIActionSheet+RACSignalSupport.m */; };
		D047993E196670900066B267 /* UIAlertView+RACSignalSupport.h in Headers */ = {isa = PBXBuildFile; fileRef = D04797B9196670900066B267 /* UIAlertView+RACSignalSupport.h */; settings = {ATTRIBUTES = (Public, ); }; };
		D0479940196670900066B267 /* UIAlertView+RACSignalSupport.m in Sources */ = {isa = PBXBuildFile; fileRef = D04797BA196670900066B267 /* UIAlertView+RACSignalSupport.m */; };
		D0479942196670900066B267 /* UIBarButtonItem+RACCommandSupport.h in Headers */ = {isa = PBXBuildFile; fileRef = D04797BB196670900066B267 /* UIBarButtonItem+RACCommandSupport.h */; settings = {ATTRIBUTES = (Public, ); }; };
		D0479944196670900066B267 /* UIBarButtonItem+RACCommandSupport.m in Sources */ = {isa = PBXBuildFile; fileRef = D04797BC196670900066B267 /* UIBarButtonItem+RACCommandSupport.m */; };
		D0479946196670900066B267 /* UIButton+RACCommandSupport.h in Headers */ = {isa = PBXBuildFile; fileRef = D04797BD196670900066B267 /* UIButton+RACCommandSupport.h */; settings = {ATTRIBUTES = (Public, ); }; };
		D0479948196670900066B267 /* UIButton+RACCommandSupport.m in Sources */ = {isa = PBXBuildFile; fileRef = D04797BE196670900066B267 /* UIButton+RACCommandSupport.m */; };
		D047994A196670900066B267 /* UICollectionReusableView+RACSignalSupport.h in Headers */ = {isa = PBXBuildFile; fileRef = D04797BF196670900066B267 /* UICollectionReusableView+RACSignalSupport.h */; settings = {ATTRIBUTES = (Public, ); }; };
		D047994C196670900066B267 /* UICollectionReusableView+RACSignalSupport.m in Sources */ = {isa = PBXBuildFile; fileRef = D04797C0196670900066B267 /* UICollectionReusableView+RACSignalSupport.m */; };
		D047994E196670900066B267 /* UIControl+RACSignalSupport.h in Headers */ = {isa = PBXBuildFile; fileRef = D04797C1196670900066B267 /* UIControl+RACSignalSupport.h */; settings = {ATTRIBUTES = (Public, ); }; };
		D0479950196670900066B267 /* UIControl+RACSignalSupport.m in Sources */ = {isa = PBXBuildFile; fileRef = D04797C2196670900066B267 /* UIControl+RACSignalSupport.m */; };
		D0479952196670900066B267 /* UIControl+RACSignalSupportPrivate.h in Headers */ = {isa = PBXBuildFile; fileRef = D04797C3196670900066B267 /* UIControl+RACSignalSupportPrivate.h */; settings = {ATTRIBUTES = (Public, ); }; };
		D0479954196670900066B267 /* UIControl+RACSignalSupportPrivate.m in Sources */ = {isa = PBXBuildFile; fileRef = D04797C4196670900066B267 /* UIControl+RACSignalSupportPrivate.m */; };
		D0479956196670900066B267 /* UIDatePicker+RACSignalSupport.h in Headers */ = {isa = PBXBuildFile; fileRef = D04797C5196670900066B267 /* UIDatePicker+RACSignalSupport.h */; settings = {ATTRIBUTES = (Public, ); }; };
		D0479958196670900066B267 /* UIDatePicker+RACSignalSupport.m in Sources */ = {isa = PBXBuildFile; fileRef = D04797C6196670900066B267 /* UIDatePicker+RACSignalSupport.m */; };
		D047995A196670900066B267 /* UIGestureRecognizer+RACSignalSupport.h in Headers */ = {isa = PBXBuildFile; fileRef = D04797C7196670900066B267 /* UIGestureRecognizer+RACSignalSupport.h */; settings = {ATTRIBUTES = (Public, ); }; };
		D047995C196670900066B267 /* UIGestureRecognizer+RACSignalSupport.m in Sources */ = {isa = PBXBuildFile; fileRef = D04797C8196670900066B267 /* UIGestureRecognizer+RACSignalSupport.m */; };
		D047995E196670900066B267 /* UIImagePickerController+RACSignalSupport.h in Headers */ = {isa = PBXBuildFile; fileRef = D04797C9196670900066B267 /* UIImagePickerController+RACSignalSupport.h */; settings = {ATTRIBUTES = (Public, ); }; };
		D0479960196670900066B267 /* UIImagePickerController+RACSignalSupport.m in Sources */ = {isa = PBXBuildFile; fileRef = D04797CA196670900066B267 /* UIImagePickerController+RACSignalSupport.m */; };
		D0479962196670900066B267 /* UIRefreshControl+RACCommandSupport.h in Headers */ = {isa = PBXBuildFile; fileRef = D04797CB196670900066B267 /* UIRefreshControl+RACCommandSupport.h */; settings = {ATTRIBUTES = (Public, ); }; };
		D0479964196670900066B267 /* UIRefreshControl+RACCommandSupport.m in Sources */ = {isa = PBXBuildFile; fileRef = D04797CC196670900066B267 /* UIRefreshControl+RACCommandSupport.m */; };
		D0479966196670900066B267 /* UISegmentedControl+RACSignalSupport.h in Headers */ = {isa = PBXBuildFile; fileRef = D04797CD196670900066B267 /* UISegmentedControl+RACSignalSupport.h */; settings = {ATTRIBUTES = (Public, ); }; };
		D0479968196670900066B267 /* UISegmentedControl+RACSignalSupport.m in Sources */ = {isa = PBXBuildFile; fileRef = D04797CE196670900066B267 /* UISegmentedControl+RACSignalSupport.m */; };
		D047996A196670900066B267 /* UISlider+RACSignalSupport.h in Headers */ = {isa = PBXBuildFile; fileRef = D04797CF196670900066B267 /* UISlider+RACSignalSupport.h */; settings = {ATTRIBUTES = (Public, ); }; };
		D047996C196670900066B267 /* UISlider+RACSignalSupport.m in Sources */ = {isa = PBXBuildFile; fileRef = D04797D0196670900066B267 /* UISlider+RACSignalSupport.m */; };
		D047996E196670900066B267 /* UIStepper+RACSignalSupport.h in Headers */ = {isa = PBXBuildFile; fileRef = D04797D1196670900066B267 /* UIStepper+RACSignalSupport.h */; settings = {ATTRIBUTES = (Public, ); }; };
		D0479970196670900066B267 /* UIStepper+RACSignalSupport.m in Sources */ = {isa = PBXBuildFile; fileRef = D04797D2196670900066B267 /* UIStepper+RACSignalSupport.m */; };
		D0479972196670900066B267 /* UISwitch+RACSignalSupport.h in Headers */ = {isa = PBXBuildFile; fileRef = D04797D3196670900066B267 /* UISwitch+RACSignalSupport.h */; settings = {ATTRIBUTES = (Public, ); }; };
		D0479974196670900066B267 /* UISwitch+RACSignalSupport.m in Sources */ = {isa = PBXBuildFile; fileRef = D04797D4196670900066B267 /* UISwitch+RACSignalSupport.m */; };
		D0479976196670900066B267 /* UITableViewCell+RACSignalSupport.h in Headers */ = {isa = PBXBuildFile; fileRef = D04797D5196670900066B267 /* UITableViewCell+RACSignalSupport.h */; settings = {ATTRIBUTES = (Public, ); }; };
		D0479978196670900066B267 /* UITableViewCell+RACSignalSupport.m in Sources */ = {isa = PBXBuildFile; fileRef = D04797D6196670900066B267 /* UITableViewCell+RACSignalSupport.m */; };
		D047997A196670900066B267 /* UITableViewHeaderFooterView+RACSignalSupport.h in Headers */ = {isa = PBXBuildFile; fileRef = D04797D7196670900066B267 /* UITableViewHeaderFooterView+RACSignalSupport.h */; settings = {ATTRIBUTES = (Public, ); }; };
		D047997C196670900066B267 /* UITableViewHeaderFooterView+RACSignalSupport.m in Sources */ = {isa = PBXBuildFile; fileRef = D04797D8196670900066B267 /* UITableViewHeaderFooterView+RACSignalSupport.m */; };
		D047997E196670900066B267 /* UITextField+RACSignalSupport.h in Headers */ = {isa = PBXBuildFile; fileRef = D04797D9196670900066B267 /* UITextField+RACSignalSupport.h */; settings = {ATTRIBUTES = (Public, ); }; };
		D0479980196670900066B267 /* UITextField+RACSignalSupport.m in Sources */ = {isa = PBXBuildFile; fileRef = D04797DA196670900066B267 /* UITextField+RACSignalSupport.m */; };
		D0479982196670900066B267 /* UITextView+RACSignalSupport.h in Headers */ = {isa = PBXBuildFile; fileRef = D04797DB196670900066B267 /* UITextView+RACSignalSupport.h */; settings = {ATTRIBUTES = (Public, ); }; };
		D0479984196670900066B267 /* UITextView+RACSignalSupport.m in Sources */ = {isa = PBXBuildFile; fileRef = D04797DC196670900066B267 /* UITextView+RACSignalSupport.m */; };
		D0479985196670F50066B267 /* ReactiveCocoa.h in Headers */ = {isa = PBXBuildFile; fileRef = D047967819666BF30066B267 /* ReactiveCocoa.h */; settings = {ATTRIBUTES = (Public, ); }; };
		D047998B196671DF0066B267 /* EXTKeyPathCoding.h in Headers */ = {isa = PBXBuildFile; fileRef = D0479986196671DF0066B267 /* EXTKeyPathCoding.h */; settings = {ATTRIBUTES = (Public, ); }; };
		D047998C196671DF0066B267 /* EXTKeyPathCoding.h in Headers */ = {isa = PBXBuildFile; fileRef = D0479986196671DF0066B267 /* EXTKeyPathCoding.h */; settings = {ATTRIBUTES = (Public, ); }; };
		D047998D196671DF0066B267 /* EXTRuntimeExtensions.h in Headers */ = {isa = PBXBuildFile; fileRef = D0479987196671DF0066B267 /* EXTRuntimeExtensions.h */; settings = {ATTRIBUTES = (Public, ); }; };
		D047998E196671DF0066B267 /* EXTRuntimeExtensions.h in Headers */ = {isa = PBXBuildFile; fileRef = D0479987196671DF0066B267 /* EXTRuntimeExtensions.h */; settings = {ATTRIBUTES = (Public, ); }; };
		D047998F196671DF0066B267 /* EXTRuntimeExtensions.m in Sources */ = {isa = PBXBuildFile; fileRef = D0479988196671DF0066B267 /* EXTRuntimeExtensions.m */; };
		D0479990196671DF0066B267 /* EXTRuntimeExtensions.m in Sources */ = {isa = PBXBuildFile; fileRef = D0479988196671DF0066B267 /* EXTRuntimeExtensions.m */; };
		D0479991196671DF0066B267 /* EXTScope.h in Headers */ = {isa = PBXBuildFile; fileRef = D0479989196671DF0066B267 /* EXTScope.h */; settings = {ATTRIBUTES = (Public, ); }; };
		D0479992196671DF0066B267 /* EXTScope.h in Headers */ = {isa = PBXBuildFile; fileRef = D0479989196671DF0066B267 /* EXTScope.h */; settings = {ATTRIBUTES = (Public, ); }; };
		D0479993196671DF0066B267 /* metamacros.h in Headers */ = {isa = PBXBuildFile; fileRef = D047998A196671DF0066B267 /* metamacros.h */; settings = {ATTRIBUTES = (Public, ); }; };
		D0479994196671DF0066B267 /* metamacros.h in Headers */ = {isa = PBXBuildFile; fileRef = D047998A196671DF0066B267 /* metamacros.h */; settings = {ATTRIBUTES = (Public, ); }; };
		D047999A196673AC0066B267 /* Nimble.framework in Frameworks */ = {isa = PBXBuildFile; fileRef = D0479998196673AC0066B267 /* Nimble.framework */; };
		D047999B196673AC0066B267 /* Quick.framework in Frameworks */ = {isa = PBXBuildFile; fileRef = D0479999196673AC0066B267 /* Quick.framework */; };
		D047999C196673B00066B267 /* Nimble.framework in Frameworks */ = {isa = PBXBuildFile; fileRef = D0479998196673AC0066B267 /* Nimble.framework */; };
		D047999D196673B00066B267 /* Quick.framework in Frameworks */ = {isa = PBXBuildFile; fileRef = D0479999196673AC0066B267 /* Quick.framework */; };
		D047999F196678F20066B267 /* ObjectiveCBridgingSpec.swift in Sources */ = {isa = PBXBuildFile; fileRef = D047999E196678F20066B267 /* ObjectiveCBridgingSpec.swift */; };
		D04799A0196678F20066B267 /* ObjectiveCBridgingSpec.swift in Sources */ = {isa = PBXBuildFile; fileRef = D047999E196678F20066B267 /* ObjectiveCBridgingSpec.swift */; };
<<<<<<< HEAD
		D095745519733BAD002D44C1 /* swiftz_core.framework in Frameworks */ = {isa = PBXBuildFile; fileRef = D095745419733BAD002D44C1 /* swiftz_core.framework */; };
		D095745619733BB1002D44C1 /* swiftz_core.framework in Frameworks */ = {isa = PBXBuildFile; fileRef = D095745419733BAD002D44C1 /* swiftz_core.framework */; };
=======
		D0E3CF551973AFC7004FD181 /* Errors.swift in Sources */ = {isa = PBXBuildFile; fileRef = D0E3CF541973AFC7004FD181 /* Errors.swift */; };
		D0E3CF561973AFC7004FD181 /* Errors.swift in Sources */ = {isa = PBXBuildFile; fileRef = D0E3CF541973AFC7004FD181 /* Errors.swift */; };
>>>>>>> 67a5224a
/* End PBXBuildFile section */

/* Begin PBXContainerItemProxy section */
		D047968019666BF30066B267 /* PBXContainerItemProxy */ = {
			isa = PBXContainerItemProxy;
			containerPortal = D047966A19666BF30066B267 /* Project object */;
			proxyType = 1;
			remoteGlobalIDString = D047967219666BF30066B267;
			remoteInfo = ReactiveCocoa;
		};
		D047968F19666CA70066B267 /* PBXContainerItemProxy */ = {
			isa = PBXContainerItemProxy;
			containerPortal = D047966A19666BF30066B267 /* Project object */;
			proxyType = 1;
			remoteGlobalIDString = D047967219666BF30066B267;
			remoteInfo = "ReactiveCocoa-Mac";
		};
		D047969119666CA70066B267 /* PBXContainerItemProxy */ = {
			isa = PBXContainerItemProxy;
			containerPortal = D047966A19666BF30066B267 /* Project object */;
			proxyType = 1;
			remoteGlobalIDString = D047967219666BF30066B267;
			remoteInfo = "ReactiveCocoa-Mac";
		};
		D047969319666CAD0066B267 /* PBXContainerItemProxy */ = {
			isa = PBXContainerItemProxy;
			containerPortal = D047966A19666BF30066B267 /* Project object */;
			proxyType = 1;
			remoteGlobalIDString = D047967219666BF30066B267;
			remoteInfo = "ReactiveCocoa-Mac";
		};
		D04796A619666CBF0066B267 /* PBXContainerItemProxy */ = {
			isa = PBXContainerItemProxy;
			containerPortal = D047966A19666BF30066B267 /* Project object */;
			proxyType = 1;
			remoteGlobalIDString = D047969919666CBF0066B267;
			remoteInfo = ReactiveCocoa;
		};
		D04796B319666CC00066B267 /* PBXContainerItemProxy */ = {
			isa = PBXContainerItemProxy;
			containerPortal = D047966A19666BF30066B267 /* Project object */;
			proxyType = 1;
			remoteGlobalIDString = D047969919666CBF0066B267;
			remoteInfo = ReactiveCocoa;
		};
		D04796B519666CC00066B267 /* PBXContainerItemProxy */ = {
			isa = PBXContainerItemProxy;
			containerPortal = D047966A19666BF30066B267 /* Project object */;
			proxyType = 1;
			remoteGlobalIDString = D047969919666CBF0066B267;
			remoteInfo = ReactiveCocoa;
		};
		D04796B719666CC00066B267 /* PBXContainerItemProxy */ = {
			isa = PBXContainerItemProxy;
			containerPortal = D047966A19666BF30066B267 /* Project object */;
			proxyType = 1;
			remoteGlobalIDString = D047969919666CBF0066B267;
			remoteInfo = ReactiveCocoa;
		};
		D04796B919666CC00066B267 /* PBXContainerItemProxy */ = {
			isa = PBXContainerItemProxy;
			containerPortal = D047966A19666BF30066B267 /* Project object */;
			proxyType = 1;
			remoteGlobalIDString = D047969919666CBF0066B267;
			remoteInfo = ReactiveCocoa;
		};
		D04796BB19666CC00066B267 /* PBXContainerItemProxy */ = {
			isa = PBXContainerItemProxy;
			containerPortal = D047966A19666BF30066B267 /* Project object */;
			proxyType = 1;
			remoteGlobalIDString = D047969919666CBF0066B267;
			remoteInfo = ReactiveCocoa;
		};
		D04796BD19666CC00066B267 /* PBXContainerItemProxy */ = {
			isa = PBXContainerItemProxy;
			containerPortal = D047966A19666BF30066B267 /* Project object */;
			proxyType = 1;
			remoteGlobalIDString = D047969919666CBF0066B267;
			remoteInfo = ReactiveCocoa;
		};
		D04796BF19666CC00066B267 /* PBXContainerItemProxy */ = {
			isa = PBXContainerItemProxy;
			containerPortal = D047966A19666BF30066B267 /* Project object */;
			proxyType = 1;
			remoteGlobalIDString = D047969919666CBF0066B267;
			remoteInfo = ReactiveCocoa;
		};
		D04796C119666CC00066B267 /* PBXContainerItemProxy */ = {
			isa = PBXContainerItemProxy;
			containerPortal = D047966A19666BF30066B267 /* Project object */;
			proxyType = 1;
			remoteGlobalIDString = D047969919666CBF0066B267;
			remoteInfo = ReactiveCocoa;
		};
		D04796C319666CC00066B267 /* PBXContainerItemProxy */ = {
			isa = PBXContainerItemProxy;
			containerPortal = D047966A19666BF30066B267 /* Project object */;
			proxyType = 1;
			remoteGlobalIDString = D047969919666CBF0066B267;
			remoteInfo = ReactiveCocoa;
		};
		D04796C519666CC00066B267 /* PBXContainerItemProxy */ = {
			isa = PBXContainerItemProxy;
			containerPortal = D047966A19666BF30066B267 /* Project object */;
			proxyType = 1;
			remoteGlobalIDString = D047969919666CBF0066B267;
			remoteInfo = ReactiveCocoa;
		};
		D04796C719666CC00066B267 /* PBXContainerItemProxy */ = {
			isa = PBXContainerItemProxy;
			containerPortal = D047966A19666BF30066B267 /* Project object */;
			proxyType = 1;
			remoteGlobalIDString = D047969919666CBF0066B267;
			remoteInfo = ReactiveCocoa;
		};
		D04796C919666CC00066B267 /* PBXContainerItemProxy */ = {
			isa = PBXContainerItemProxy;
			containerPortal = D047966A19666BF30066B267 /* Project object */;
			proxyType = 1;
			remoteGlobalIDString = D047969919666CBF0066B267;
			remoteInfo = ReactiveCocoa;
		};
		D04796CB19666CC00066B267 /* PBXContainerItemProxy */ = {
			isa = PBXContainerItemProxy;
			containerPortal = D047966A19666BF30066B267 /* Project object */;
			proxyType = 1;
			remoteGlobalIDString = D047969919666CBF0066B267;
			remoteInfo = ReactiveCocoa;
		};
		D04796CD19666CC00066B267 /* PBXContainerItemProxy */ = {
			isa = PBXContainerItemProxy;
			containerPortal = D047966A19666BF30066B267 /* Project object */;
			proxyType = 1;
			remoteGlobalIDString = D047969919666CBF0066B267;
			remoteInfo = ReactiveCocoa;
		};
		D04796CF19666CCB0066B267 /* PBXContainerItemProxy */ = {
			isa = PBXContainerItemProxy;
			containerPortal = D047966A19666BF30066B267 /* Project object */;
			proxyType = 1;
			remoteGlobalIDString = D047969919666CBF0066B267;
			remoteInfo = "ReactiveCocoa-iOS";
		};
		D04796D119666CD00066B267 /* PBXContainerItemProxy */ = {
			isa = PBXContainerItemProxy;
			containerPortal = D047966A19666BF30066B267 /* Project object */;
			proxyType = 1;
			remoteGlobalIDString = D047967219666BF30066B267;
			remoteInfo = "ReactiveCocoa-Mac";
		};
		D04796D319666CD20066B267 /* PBXContainerItemProxy */ = {
			isa = PBXContainerItemProxy;
			containerPortal = D047966A19666BF30066B267 /* Project object */;
			proxyType = 1;
			remoteGlobalIDString = D047967219666BF30066B267;
			remoteInfo = "ReactiveCocoa-Mac";
		};
		D04796ED19666D6C0066B267 /* PBXContainerItemProxy */ = {
			isa = PBXContainerItemProxy;
			containerPortal = D047966A19666BF30066B267 /* Project object */;
			proxyType = 1;
			remoteGlobalIDString = D047967219666BF30066B267;
			remoteInfo = "ReactiveCocoa-Mac";
		};
		D04796EF19666DB60066B267 /* PBXContainerItemProxy */ = {
			isa = PBXContainerItemProxy;
			containerPortal = D047966A19666BF30066B267 /* Project object */;
			proxyType = 1;
			remoteGlobalIDString = D047969919666CBF0066B267;
			remoteInfo = "ReactiveCocoa-iOS";
		};
		D04796F719666F1D0066B267 /* PBXContainerItemProxy */ = {
			isa = PBXContainerItemProxy;
			containerPortal = D047966A19666BF30066B267 /* Project object */;
			proxyType = 1;
			remoteGlobalIDString = D047967219666BF30066B267;
			remoteInfo = "ReactiveCocoa-Mac";
		};
		D04796F919666F1F0066B267 /* PBXContainerItemProxy */ = {
			isa = PBXContainerItemProxy;
			containerPortal = D047966A19666BF30066B267 /* Project object */;
			proxyType = 1;
			remoteGlobalIDString = D047969919666CBF0066B267;
			remoteInfo = "ReactiveCocoa-iOS";
		};
		D04799A119667AF80066B267 /* PBXContainerItemProxy */ = {
			isa = PBXContainerItemProxy;
			containerPortal = D047966A19666BF30066B267 /* Project object */;
			proxyType = 1;
			remoteGlobalIDString = D047967219666BF30066B267;
			remoteInfo = "ReactiveCocoa-Mac";
		};
		D04799A319667CAD0066B267 /* PBXContainerItemProxy */ = {
			isa = PBXContainerItemProxy;
			containerPortal = D047966A19666BF30066B267 /* Project object */;
			proxyType = 1;
			remoteGlobalIDString = D047967219666BF30066B267;
			remoteInfo = "ReactiveCocoa-Mac";
		};
		D04799A519667E580066B267 /* PBXContainerItemProxy */ = {
			isa = PBXContainerItemProxy;
			containerPortal = D047966A19666BF30066B267 /* Project object */;
			proxyType = 1;
			remoteGlobalIDString = D047967219666BF30066B267;
			remoteInfo = "ReactiveCocoa-Mac";
		};
		D04799A719667E5D0066B267 /* PBXContainerItemProxy */ = {
			isa = PBXContainerItemProxy;
			containerPortal = D047966A19666BF30066B267 /* Project object */;
			proxyType = 1;
			remoteGlobalIDString = D047969919666CBF0066B267;
			remoteInfo = "ReactiveCocoa-iOS";
		};
		D04799A919667E620066B267 /* PBXContainerItemProxy */ = {
			isa = PBXContainerItemProxy;
			containerPortal = D047966A19666BF30066B267 /* Project object */;
			proxyType = 1;
			remoteGlobalIDString = D047967219666BF30066B267;
			remoteInfo = "ReactiveCocoa-Mac";
		};
		D04799AB19667E740066B267 /* PBXContainerItemProxy */ = {
			isa = PBXContainerItemProxy;
			containerPortal = D047966A19666BF30066B267 /* Project object */;
			proxyType = 1;
			remoteGlobalIDString = D047969919666CBF0066B267;
			remoteInfo = "ReactiveCocoa-iOS";
		};
/* End PBXContainerItemProxy section */

/* Begin PBXFileReference section */
		D02C14B0197243CB007127D4 /* OptionalExtensions.swift */ = {isa = PBXFileReference; fileEncoding = 4; lastKnownFileType = sourcecode.swift; path = OptionalExtensions.swift; sourceTree = "<group>"; };
		D036AA4A196FB7CB00B49B76 /* Bag.swift */ = {isa = PBXFileReference; fileEncoding = 4; lastKnownFileType = sourcecode.swift; path = Bag.swift; sourceTree = "<group>"; };
		D047967319666BF30066B267 /* ReactiveCocoa.framework */ = {isa = PBXFileReference; explicitFileType = wrapper.framework; includeInIndex = 0; path = ReactiveCocoa.framework; sourceTree = BUILT_PRODUCTS_DIR; };
		D047967719666BF30066B267 /* Info.plist */ = {isa = PBXFileReference; lastKnownFileType = text.plist.xml; path = Info.plist; sourceTree = "<group>"; };
		D047967819666BF30066B267 /* ReactiveCocoa.h */ = {isa = PBXFileReference; lastKnownFileType = sourcecode.c.h; path = ReactiveCocoa.h; sourceTree = "<group>"; };
		D047967E19666BF30066B267 /* ReactiveCocoa-MacTests.xctest */ = {isa = PBXFileReference; explicitFileType = wrapper.cfbundle; includeInIndex = 0; path = "ReactiveCocoa-MacTests.xctest"; sourceTree = BUILT_PRODUCTS_DIR; };
		D047968419666BF30066B267 /* Info.plist */ = {isa = PBXFileReference; lastKnownFileType = text.plist.xml; path = Info.plist; sourceTree = "<group>"; };
		D047969A19666CBF0066B267 /* ReactiveCocoa.framework */ = {isa = PBXFileReference; explicitFileType = wrapper.framework; includeInIndex = 0; path = ReactiveCocoa.framework; sourceTree = BUILT_PRODUCTS_DIR; };
		D04796A419666CBF0066B267 /* ReactiveCocoa-iOSTests.xctest */ = {isa = PBXFileReference; explicitFileType = wrapper.cfbundle; includeInIndex = 0; path = "ReactiveCocoa-iOSTests.xctest"; sourceTree = BUILT_PRODUCTS_DIR; };
		D04796D719666CE40066B267 /* Common.xcconfig */ = {isa = PBXFileReference; lastKnownFileType = text.xcconfig; path = Common.xcconfig; sourceTree = "<group>"; };
		D04796D919666CE40066B267 /* Debug.xcconfig */ = {isa = PBXFileReference; lastKnownFileType = text.xcconfig; path = Debug.xcconfig; sourceTree = "<group>"; };
		D04796DA19666CE40066B267 /* Profile.xcconfig */ = {isa = PBXFileReference; lastKnownFileType = text.xcconfig; path = Profile.xcconfig; sourceTree = "<group>"; };
		D04796DB19666CE40066B267 /* Release.xcconfig */ = {isa = PBXFileReference; lastKnownFileType = text.xcconfig; path = Release.xcconfig; sourceTree = "<group>"; };
		D04796DC19666CE40066B267 /* Test.xcconfig */ = {isa = PBXFileReference; lastKnownFileType = text.xcconfig; path = Test.xcconfig; sourceTree = "<group>"; };
		D04796DE19666CE40066B267 /* Application.xcconfig */ = {isa = PBXFileReference; lastKnownFileType = text.xcconfig; path = Application.xcconfig; sourceTree = "<group>"; };
		D04796DF19666CE40066B267 /* Framework.xcconfig */ = {isa = PBXFileReference; lastKnownFileType = text.xcconfig; path = Framework.xcconfig; sourceTree = "<group>"; };
		D04796E019666CE40066B267 /* StaticLibrary.xcconfig */ = {isa = PBXFileReference; lastKnownFileType = text.xcconfig; path = StaticLibrary.xcconfig; sourceTree = "<group>"; };
		D04796E219666CE40066B267 /* iOS-Application.xcconfig */ = {isa = PBXFileReference; lastKnownFileType = text.xcconfig; path = "iOS-Application.xcconfig"; sourceTree = "<group>"; };
		D04796E319666CE40066B267 /* iOS-Base.xcconfig */ = {isa = PBXFileReference; lastKnownFileType = text.xcconfig; path = "iOS-Base.xcconfig"; sourceTree = "<group>"; };
		D04796E419666CE40066B267 /* iOS-Framework.xcconfig */ = {isa = PBXFileReference; lastKnownFileType = text.xcconfig; path = "iOS-Framework.xcconfig"; sourceTree = "<group>"; };
		D04796E519666CE40066B267 /* iOS-StaticLibrary.xcconfig */ = {isa = PBXFileReference; lastKnownFileType = text.xcconfig; path = "iOS-StaticLibrary.xcconfig"; sourceTree = "<group>"; };
		D04796E719666CE40066B267 /* Mac-Application.xcconfig */ = {isa = PBXFileReference; lastKnownFileType = text.xcconfig; path = "Mac-Application.xcconfig"; sourceTree = "<group>"; };
		D04796E819666CE40066B267 /* Mac-Base.xcconfig */ = {isa = PBXFileReference; lastKnownFileType = text.xcconfig; path = "Mac-Base.xcconfig"; sourceTree = "<group>"; };
		D04796E919666CE40066B267 /* Mac-DynamicLibrary.xcconfig */ = {isa = PBXFileReference; lastKnownFileType = text.xcconfig; path = "Mac-DynamicLibrary.xcconfig"; sourceTree = "<group>"; };
		D04796EA19666CE40066B267 /* Mac-Framework.xcconfig */ = {isa = PBXFileReference; lastKnownFileType = text.xcconfig; path = "Mac-Framework.xcconfig"; sourceTree = "<group>"; };
		D04796EB19666CE40066B267 /* Mac-StaticLibrary.xcconfig */ = {isa = PBXFileReference; lastKnownFileType = text.xcconfig; path = "Mac-StaticLibrary.xcconfig"; sourceTree = "<group>"; };
		D04796EC19666CE40066B267 /* README.md */ = {isa = PBXFileReference; lastKnownFileType = net.daringfireball.markdown; path = README.md; sourceTree = "<group>"; };
		D0479709196670900066B267 /* Action.swift */ = {isa = PBXFileReference; fileEncoding = 4; lastKnownFileType = sourcecode.swift; path = Action.swift; sourceTree = "<group>"; };
		D047970B196670900066B267 /* Atomic.swift */ = {isa = PBXFileReference; fileEncoding = 4; lastKnownFileType = sourcecode.swift; path = Atomic.swift; sourceTree = "<group>"; };
<<<<<<< HEAD
		D047970D196670900066B267 /* EventBuffer.swift */ = {isa = PBXFileReference; fileEncoding = 4; lastKnownFileType = sourcecode.swift; path = EventBuffer.swift; sourceTree = "<group>"; };
=======
		D047970C196670900066B267 /* Box.swift */ = {isa = PBXFileReference; fileEncoding = 4; lastKnownFileType = sourcecode.swift; path = Box.swift; sourceTree = "<group>"; };
>>>>>>> 67a5224a
		D047970E196670900066B267 /* Consumer.swift */ = {isa = PBXFileReference; fileEncoding = 4; lastKnownFileType = sourcecode.swift; path = Consumer.swift; sourceTree = "<group>"; };
		D047970F196670900066B267 /* Disposable.swift */ = {isa = PBXFileReference; fileEncoding = 4; lastKnownFileType = sourcecode.swift; path = Disposable.swift; sourceTree = "<group>"; };
		D0479710196670900066B267 /* Event.swift */ = {isa = PBXFileReference; fileEncoding = 4; lastKnownFileType = sourcecode.swift; path = Event.swift; sourceTree = "<group>"; };
		D0479712196670900066B267 /* NSArray+RACSequenceAdditions.h */ = {isa = PBXFileReference; fileEncoding = 4; lastKnownFileType = sourcecode.c.h; path = "NSArray+RACSequenceAdditions.h"; sourceTree = "<group>"; };
		D0479713196670900066B267 /* NSArray+RACSequenceAdditions.m */ = {isa = PBXFileReference; fileEncoding = 4; lastKnownFileType = sourcecode.c.objc; path = "NSArray+RACSequenceAdditions.m"; sourceTree = "<group>"; };
		D0479714196670900066B267 /* NSControl+RACCommandSupport.h */ = {isa = PBXFileReference; fileEncoding = 4; lastKnownFileType = sourcecode.c.h; path = "NSControl+RACCommandSupport.h"; sourceTree = "<group>"; };
		D0479715196670900066B267 /* NSControl+RACCommandSupport.m */ = {isa = PBXFileReference; fileEncoding = 4; lastKnownFileType = sourcecode.c.objc; path = "NSControl+RACCommandSupport.m"; sourceTree = "<group>"; };
		D0479716196670900066B267 /* NSControl+RACTextSignalSupport.h */ = {isa = PBXFileReference; fileEncoding = 4; lastKnownFileType = sourcecode.c.h; path = "NSControl+RACTextSignalSupport.h"; sourceTree = "<group>"; };
		D0479717196670900066B267 /* NSControl+RACTextSignalSupport.m */ = {isa = PBXFileReference; fileEncoding = 4; lastKnownFileType = sourcecode.c.objc; path = "NSControl+RACTextSignalSupport.m"; sourceTree = "<group>"; };
		D0479718196670900066B267 /* NSData+RACSupport.h */ = {isa = PBXFileReference; fileEncoding = 4; lastKnownFileType = sourcecode.c.h; path = "NSData+RACSupport.h"; sourceTree = "<group>"; };
		D0479719196670900066B267 /* NSData+RACSupport.m */ = {isa = PBXFileReference; fileEncoding = 4; lastKnownFileType = sourcecode.c.objc; path = "NSData+RACSupport.m"; sourceTree = "<group>"; };
		D047971A196670900066B267 /* NSDictionary+RACSequenceAdditions.h */ = {isa = PBXFileReference; fileEncoding = 4; lastKnownFileType = sourcecode.c.h; path = "NSDictionary+RACSequenceAdditions.h"; sourceTree = "<group>"; };
		D047971B196670900066B267 /* NSDictionary+RACSequenceAdditions.m */ = {isa = PBXFileReference; fileEncoding = 4; lastKnownFileType = sourcecode.c.objc; path = "NSDictionary+RACSequenceAdditions.m"; sourceTree = "<group>"; };
		D047971C196670900066B267 /* NSEnumerator+RACSequenceAdditions.h */ = {isa = PBXFileReference; fileEncoding = 4; lastKnownFileType = sourcecode.c.h; path = "NSEnumerator+RACSequenceAdditions.h"; sourceTree = "<group>"; };
		D047971D196670900066B267 /* NSEnumerator+RACSequenceAdditions.m */ = {isa = PBXFileReference; fileEncoding = 4; lastKnownFileType = sourcecode.c.objc; path = "NSEnumerator+RACSequenceAdditions.m"; sourceTree = "<group>"; };
		D047971E196670900066B267 /* NSFileHandle+RACSupport.h */ = {isa = PBXFileReference; fileEncoding = 4; lastKnownFileType = sourcecode.c.h; path = "NSFileHandle+RACSupport.h"; sourceTree = "<group>"; };
		D047971F196670900066B267 /* NSFileHandle+RACSupport.m */ = {isa = PBXFileReference; fileEncoding = 4; lastKnownFileType = sourcecode.c.objc; path = "NSFileHandle+RACSupport.m"; sourceTree = "<group>"; };
		D0479720196670900066B267 /* NSIndexSet+RACSequenceAdditions.h */ = {isa = PBXFileReference; fileEncoding = 4; lastKnownFileType = sourcecode.c.h; path = "NSIndexSet+RACSequenceAdditions.h"; sourceTree = "<group>"; };
		D0479721196670900066B267 /* NSIndexSet+RACSequenceAdditions.m */ = {isa = PBXFileReference; fileEncoding = 4; lastKnownFileType = sourcecode.c.objc; path = "NSIndexSet+RACSequenceAdditions.m"; sourceTree = "<group>"; };
		D0479722196670900066B267 /* NSInvocation+RACTypeParsing.h */ = {isa = PBXFileReference; fileEncoding = 4; lastKnownFileType = sourcecode.c.h; path = "NSInvocation+RACTypeParsing.h"; sourceTree = "<group>"; };
		D0479723196670900066B267 /* NSInvocation+RACTypeParsing.m */ = {isa = PBXFileReference; fileEncoding = 4; lastKnownFileType = sourcecode.c.objc; path = "NSInvocation+RACTypeParsing.m"; sourceTree = "<group>"; };
		D0479725196670900066B267 /* NSNotificationCenter+RACSupport.h */ = {isa = PBXFileReference; fileEncoding = 4; lastKnownFileType = sourcecode.c.h; path = "NSNotificationCenter+RACSupport.h"; sourceTree = "<group>"; };
		D0479726196670900066B267 /* NSNotificationCenter+RACSupport.m */ = {isa = PBXFileReference; fileEncoding = 4; lastKnownFileType = sourcecode.c.objc; path = "NSNotificationCenter+RACSupport.m"; sourceTree = "<group>"; };
		D0479727196670900066B267 /* NSNotificationCenterExtensions.swift */ = {isa = PBXFileReference; fileEncoding = 4; lastKnownFileType = sourcecode.swift; path = NSNotificationCenterExtensions.swift; sourceTree = "<group>"; };
		D0479728196670900066B267 /* NSObject+RACAppKitBindings.h */ = {isa = PBXFileReference; fileEncoding = 4; lastKnownFileType = sourcecode.c.h; path = "NSObject+RACAppKitBindings.h"; sourceTree = "<group>"; };
		D0479729196670900066B267 /* NSObject+RACAppKitBindings.m */ = {isa = PBXFileReference; fileEncoding = 4; lastKnownFileType = sourcecode.c.objc; path = "NSObject+RACAppKitBindings.m"; sourceTree = "<group>"; };
		D047972A196670900066B267 /* NSObject+RACDeallocating.h */ = {isa = PBXFileReference; fileEncoding = 4; lastKnownFileType = sourcecode.c.h; path = "NSObject+RACDeallocating.h"; sourceTree = "<group>"; };
		D047972B196670900066B267 /* NSObject+RACDeallocating.m */ = {isa = PBXFileReference; fileEncoding = 4; lastKnownFileType = sourcecode.c.objc; path = "NSObject+RACDeallocating.m"; sourceTree = "<group>"; };
		D047972C196670900066B267 /* NSObject+RACDescription.h */ = {isa = PBXFileReference; fileEncoding = 4; lastKnownFileType = sourcecode.c.h; path = "NSObject+RACDescription.h"; sourceTree = "<group>"; };
		D047972D196670900066B267 /* NSObject+RACDescription.m */ = {isa = PBXFileReference; fileEncoding = 4; lastKnownFileType = sourcecode.c.objc; path = "NSObject+RACDescription.m"; sourceTree = "<group>"; };
		D047972E196670900066B267 /* NSObject+RACKVOWrapper.h */ = {isa = PBXFileReference; fileEncoding = 4; lastKnownFileType = sourcecode.c.h; path = "NSObject+RACKVOWrapper.h"; sourceTree = "<group>"; };
		D047972F196670900066B267 /* NSObject+RACKVOWrapper.m */ = {isa = PBXFileReference; fileEncoding = 4; lastKnownFileType = sourcecode.c.objc; path = "NSObject+RACKVOWrapper.m"; sourceTree = "<group>"; };
		D0479730196670900066B267 /* NSObject+RACLifting.h */ = {isa = PBXFileReference; fileEncoding = 4; lastKnownFileType = sourcecode.c.h; path = "NSObject+RACLifting.h"; sourceTree = "<group>"; };
		D0479731196670900066B267 /* NSObject+RACLifting.m */ = {isa = PBXFileReference; fileEncoding = 4; lastKnownFileType = sourcecode.c.objc; path = "NSObject+RACLifting.m"; sourceTree = "<group>"; };
		D0479732196670900066B267 /* NSObject+RACPropertySubscribing.h */ = {isa = PBXFileReference; fileEncoding = 4; lastKnownFileType = sourcecode.c.h; path = "NSObject+RACPropertySubscribing.h"; sourceTree = "<group>"; };
		D0479733196670900066B267 /* NSObject+RACPropertySubscribing.m */ = {isa = PBXFileReference; fileEncoding = 4; lastKnownFileType = sourcecode.c.objc; path = "NSObject+RACPropertySubscribing.m"; sourceTree = "<group>"; };
		D0479734196670900066B267 /* NSObject+RACSelectorSignal.h */ = {isa = PBXFileReference; fileEncoding = 4; lastKnownFileType = sourcecode.c.h; path = "NSObject+RACSelectorSignal.h"; sourceTree = "<group>"; };
		D0479735196670900066B267 /* NSObject+RACSelectorSignal.m */ = {isa = PBXFileReference; fileEncoding = 4; lastKnownFileType = sourcecode.c.objc; path = "NSObject+RACSelectorSignal.m"; sourceTree = "<group>"; };
		D0479736196670900066B267 /* NSOrderedSet+RACSequenceAdditions.h */ = {isa = PBXFileReference; fileEncoding = 4; lastKnownFileType = sourcecode.c.h; path = "NSOrderedSet+RACSequenceAdditions.h"; sourceTree = "<group>"; };
		D0479737196670900066B267 /* NSOrderedSet+RACSequenceAdditions.m */ = {isa = PBXFileReference; fileEncoding = 4; lastKnownFileType = sourcecode.c.objc; path = "NSOrderedSet+RACSequenceAdditions.m"; sourceTree = "<group>"; };
		D0479738196670900066B267 /* NSSet+RACSequenceAdditions.h */ = {isa = PBXFileReference; fileEncoding = 4; lastKnownFileType = sourcecode.c.h; path = "NSSet+RACSequenceAdditions.h"; sourceTree = "<group>"; };
		D0479739196670900066B267 /* NSSet+RACSequenceAdditions.m */ = {isa = PBXFileReference; fileEncoding = 4; lastKnownFileType = sourcecode.c.objc; path = "NSSet+RACSequenceAdditions.m"; sourceTree = "<group>"; };
		D047973A196670900066B267 /* NSString+RACKeyPathUtilities.h */ = {isa = PBXFileReference; fileEncoding = 4; lastKnownFileType = sourcecode.c.h; path = "NSString+RACKeyPathUtilities.h"; sourceTree = "<group>"; };
		D047973B196670900066B267 /* NSString+RACKeyPathUtilities.m */ = {isa = PBXFileReference; fileEncoding = 4; lastKnownFileType = sourcecode.c.objc; path = "NSString+RACKeyPathUtilities.m"; sourceTree = "<group>"; };
		D047973C196670900066B267 /* NSString+RACSequenceAdditions.h */ = {isa = PBXFileReference; fileEncoding = 4; lastKnownFileType = sourcecode.c.h; path = "NSString+RACSequenceAdditions.h"; sourceTree = "<group>"; };
		D047973D196670900066B267 /* NSString+RACSequenceAdditions.m */ = {isa = PBXFileReference; fileEncoding = 4; lastKnownFileType = sourcecode.c.objc; path = "NSString+RACSequenceAdditions.m"; sourceTree = "<group>"; };
		D047973E196670900066B267 /* NSString+RACSupport.h */ = {isa = PBXFileReference; fileEncoding = 4; lastKnownFileType = sourcecode.c.h; path = "NSString+RACSupport.h"; sourceTree = "<group>"; };
		D047973F196670900066B267 /* NSString+RACSupport.m */ = {isa = PBXFileReference; fileEncoding = 4; lastKnownFileType = sourcecode.c.objc; path = "NSString+RACSupport.m"; sourceTree = "<group>"; };
		D0479740196670900066B267 /* NSText+RACSignalSupport.h */ = {isa = PBXFileReference; fileEncoding = 4; lastKnownFileType = sourcecode.c.h; path = "NSText+RACSignalSupport.h"; sourceTree = "<group>"; };
		D0479741196670900066B267 /* NSText+RACSignalSupport.m */ = {isa = PBXFileReference; fileEncoding = 4; lastKnownFileType = sourcecode.c.objc; path = "NSText+RACSignalSupport.m"; sourceTree = "<group>"; };
		D0479742196670900066B267 /* NSURLConnection+RACSupport.h */ = {isa = PBXFileReference; fileEncoding = 4; lastKnownFileType = sourcecode.c.h; path = "NSURLConnection+RACSupport.h"; sourceTree = "<group>"; };
		D0479743196670900066B267 /* NSURLConnection+RACSupport.m */ = {isa = PBXFileReference; fileEncoding = 4; lastKnownFileType = sourcecode.c.objc; path = "NSURLConnection+RACSupport.m"; sourceTree = "<group>"; };
		D0479744196670900066B267 /* NSURLSessionExtensions.swift */ = {isa = PBXFileReference; fileEncoding = 4; lastKnownFileType = sourcecode.swift; path = NSURLSessionExtensions.swift; sourceTree = "<group>"; };
		D0479745196670900066B267 /* NSUserDefaults+RACSupport.h */ = {isa = PBXFileReference; fileEncoding = 4; lastKnownFileType = sourcecode.c.h; path = "NSUserDefaults+RACSupport.h"; sourceTree = "<group>"; };
		D0479746196670900066B267 /* NSUserDefaults+RACSupport.m */ = {isa = PBXFileReference; fileEncoding = 4; lastKnownFileType = sourcecode.c.objc; path = "NSUserDefaults+RACSupport.m"; sourceTree = "<group>"; };
		D0479747196670900066B267 /* ObjectiveCBridging.swift */ = {isa = PBXFileReference; fileEncoding = 4; lastKnownFileType = sourcecode.swift; path = ObjectiveCBridging.swift; sourceTree = "<group>"; };
		D0479748196670900066B267 /* Producer.swift */ = {isa = PBXFileReference; fileEncoding = 4; lastKnownFileType = sourcecode.swift; path = Producer.swift; sourceTree = "<group>"; };
		D0479749196670900066B267 /* Promise.swift */ = {isa = PBXFileReference; fileEncoding = 4; lastKnownFileType = sourcecode.swift; path = Promise.swift; sourceTree = "<group>"; };
		D047974A196670900066B267 /* RACArraySequence.h */ = {isa = PBXFileReference; fileEncoding = 4; lastKnownFileType = sourcecode.c.h; path = RACArraySequence.h; sourceTree = "<group>"; };
		D047974B196670900066B267 /* RACArraySequence.m */ = {isa = PBXFileReference; fileEncoding = 4; lastKnownFileType = sourcecode.c.objc; path = RACArraySequence.m; sourceTree = "<group>"; };
		D047974C196670900066B267 /* RACBacktrace.h */ = {isa = PBXFileReference; fileEncoding = 4; lastKnownFileType = sourcecode.c.h; path = RACBacktrace.h; sourceTree = "<group>"; };
		D047974D196670900066B267 /* RACBacktrace.m */ = {isa = PBXFileReference; fileEncoding = 4; lastKnownFileType = sourcecode.c.objc; path = RACBacktrace.m; sourceTree = "<group>"; };
		D047974E196670900066B267 /* RACBehaviorSubject.h */ = {isa = PBXFileReference; fileEncoding = 4; lastKnownFileType = sourcecode.c.h; path = RACBehaviorSubject.h; sourceTree = "<group>"; };
		D047974F196670900066B267 /* RACBehaviorSubject.m */ = {isa = PBXFileReference; fileEncoding = 4; lastKnownFileType = sourcecode.c.objc; path = RACBehaviorSubject.m; sourceTree = "<group>"; };
		D0479750196670900066B267 /* RACBlockTrampoline.h */ = {isa = PBXFileReference; fileEncoding = 4; lastKnownFileType = sourcecode.c.h; path = RACBlockTrampoline.h; sourceTree = "<group>"; };
		D0479751196670900066B267 /* RACBlockTrampoline.m */ = {isa = PBXFileReference; fileEncoding = 4; lastKnownFileType = sourcecode.c.objc; path = RACBlockTrampoline.m; sourceTree = "<group>"; };
		D0479752196670900066B267 /* RACChannel.h */ = {isa = PBXFileReference; fileEncoding = 4; lastKnownFileType = sourcecode.c.h; path = RACChannel.h; sourceTree = "<group>"; };
		D0479753196670900066B267 /* RACChannel.m */ = {isa = PBXFileReference; fileEncoding = 4; lastKnownFileType = sourcecode.c.objc; path = RACChannel.m; sourceTree = "<group>"; };
		D0479754196670900066B267 /* RACCommand.h */ = {isa = PBXFileReference; fileEncoding = 4; lastKnownFileType = sourcecode.c.h; path = RACCommand.h; sourceTree = "<group>"; };
		D0479755196670900066B267 /* RACCommand.m */ = {isa = PBXFileReference; fileEncoding = 4; lastKnownFileType = sourcecode.c.objc; path = RACCommand.m; sourceTree = "<group>"; };
		D0479756196670900066B267 /* RACCompoundDisposable.h */ = {isa = PBXFileReference; fileEncoding = 4; lastKnownFileType = sourcecode.c.h; path = RACCompoundDisposable.h; sourceTree = "<group>"; };
		D0479757196670900066B267 /* RACCompoundDisposable.m */ = {isa = PBXFileReference; fileEncoding = 4; lastKnownFileType = sourcecode.c.objc; path = RACCompoundDisposable.m; sourceTree = "<group>"; };
		D0479758196670900066B267 /* RACCompoundDisposableProvider.d */ = {isa = PBXFileReference; fileEncoding = 4; lastKnownFileType = sourcecode.dtrace; path = RACCompoundDisposableProvider.d; sourceTree = "<group>"; };
		D0479759196670900066B267 /* RACDelegateProxy.h */ = {isa = PBXFileReference; fileEncoding = 4; lastKnownFileType = sourcecode.c.h; path = RACDelegateProxy.h; sourceTree = "<group>"; };
		D047975A196670900066B267 /* RACDelegateProxy.m */ = {isa = PBXFileReference; fileEncoding = 4; lastKnownFileType = sourcecode.c.objc; path = RACDelegateProxy.m; sourceTree = "<group>"; };
		D047975B196670900066B267 /* RACDisposable.h */ = {isa = PBXFileReference; fileEncoding = 4; lastKnownFileType = sourcecode.c.h; path = RACDisposable.h; sourceTree = "<group>"; };
		D047975C196670900066B267 /* RACDisposable.m */ = {isa = PBXFileReference; fileEncoding = 4; lastKnownFileType = sourcecode.c.objc; path = RACDisposable.m; sourceTree = "<group>"; };
		D047975D196670900066B267 /* RACDynamicSequence.h */ = {isa = PBXFileReference; fileEncoding = 4; lastKnownFileType = sourcecode.c.h; path = RACDynamicSequence.h; sourceTree = "<group>"; };
		D047975E196670900066B267 /* RACDynamicSequence.m */ = {isa = PBXFileReference; fileEncoding = 4; lastKnownFileType = sourcecode.c.objc; path = RACDynamicSequence.m; sourceTree = "<group>"; };
		D047975F196670900066B267 /* RACDynamicSignal.h */ = {isa = PBXFileReference; fileEncoding = 4; lastKnownFileType = sourcecode.c.h; path = RACDynamicSignal.h; sourceTree = "<group>"; };
		D0479760196670900066B267 /* RACDynamicSignal.m */ = {isa = PBXFileReference; fileEncoding = 4; lastKnownFileType = sourcecode.c.objc; path = RACDynamicSignal.m; sourceTree = "<group>"; };
		D0479761196670900066B267 /* RACEagerSequence.h */ = {isa = PBXFileReference; fileEncoding = 4; lastKnownFileType = sourcecode.c.h; path = RACEagerSequence.h; sourceTree = "<group>"; };
		D0479762196670900066B267 /* RACEagerSequence.m */ = {isa = PBXFileReference; fileEncoding = 4; lastKnownFileType = sourcecode.c.objc; path = RACEagerSequence.m; sourceTree = "<group>"; };
		D0479763196670900066B267 /* RACEmptySequence.h */ = {isa = PBXFileReference; fileEncoding = 4; lastKnownFileType = sourcecode.c.h; path = RACEmptySequence.h; sourceTree = "<group>"; };
		D0479764196670900066B267 /* RACEmptySequence.m */ = {isa = PBXFileReference; fileEncoding = 4; lastKnownFileType = sourcecode.c.objc; path = RACEmptySequence.m; sourceTree = "<group>"; };
		D0479765196670900066B267 /* RACEmptySignal.h */ = {isa = PBXFileReference; fileEncoding = 4; lastKnownFileType = sourcecode.c.h; path = RACEmptySignal.h; sourceTree = "<group>"; };
		D0479766196670900066B267 /* RACEmptySignal.m */ = {isa = PBXFileReference; fileEncoding = 4; lastKnownFileType = sourcecode.c.objc; path = RACEmptySignal.m; sourceTree = "<group>"; };
		D0479767196670900066B267 /* RACErrorSignal.h */ = {isa = PBXFileReference; fileEncoding = 4; lastKnownFileType = sourcecode.c.h; path = RACErrorSignal.h; sourceTree = "<group>"; };
		D0479768196670900066B267 /* RACErrorSignal.m */ = {isa = PBXFileReference; fileEncoding = 4; lastKnownFileType = sourcecode.c.objc; path = RACErrorSignal.m; sourceTree = "<group>"; };
		D0479769196670900066B267 /* RACEvent.h */ = {isa = PBXFileReference; fileEncoding = 4; lastKnownFileType = sourcecode.c.h; path = RACEvent.h; sourceTree = "<group>"; };
		D047976A196670900066B267 /* RACEvent.m */ = {isa = PBXFileReference; fileEncoding = 4; lastKnownFileType = sourcecode.c.objc; path = RACEvent.m; sourceTree = "<group>"; };
		D047976B196670900066B267 /* RACGroupedSignal.h */ = {isa = PBXFileReference; fileEncoding = 4; lastKnownFileType = sourcecode.c.h; path = RACGroupedSignal.h; sourceTree = "<group>"; };
		D047976C196670900066B267 /* RACGroupedSignal.m */ = {isa = PBXFileReference; fileEncoding = 4; lastKnownFileType = sourcecode.c.objc; path = RACGroupedSignal.m; sourceTree = "<group>"; };
		D047976D196670900066B267 /* RACImmediateScheduler.h */ = {isa = PBXFileReference; fileEncoding = 4; lastKnownFileType = sourcecode.c.h; path = RACImmediateScheduler.h; sourceTree = "<group>"; };
		D047976E196670900066B267 /* RACImmediateScheduler.m */ = {isa = PBXFileReference; fileEncoding = 4; lastKnownFileType = sourcecode.c.objc; path = RACImmediateScheduler.m; sourceTree = "<group>"; };
		D047976F196670900066B267 /* RACIndexSetSequence.h */ = {isa = PBXFileReference; fileEncoding = 4; lastKnownFileType = sourcecode.c.h; path = RACIndexSetSequence.h; sourceTree = "<group>"; };
		D0479770196670900066B267 /* RACIndexSetSequence.m */ = {isa = PBXFileReference; fileEncoding = 4; lastKnownFileType = sourcecode.c.objc; path = RACIndexSetSequence.m; sourceTree = "<group>"; };
		D0479771196670900066B267 /* RACKVOChannel.h */ = {isa = PBXFileReference; fileEncoding = 4; lastKnownFileType = sourcecode.c.h; path = RACKVOChannel.h; sourceTree = "<group>"; };
		D0479772196670900066B267 /* RACKVOChannel.m */ = {isa = PBXFileReference; fileEncoding = 4; lastKnownFileType = sourcecode.c.objc; path = RACKVOChannel.m; sourceTree = "<group>"; };
		D0479773196670900066B267 /* RACKVOTrampoline.h */ = {isa = PBXFileReference; fileEncoding = 4; lastKnownFileType = sourcecode.c.h; path = RACKVOTrampoline.h; sourceTree = "<group>"; };
		D0479774196670900066B267 /* RACKVOTrampoline.m */ = {isa = PBXFileReference; fileEncoding = 4; lastKnownFileType = sourcecode.c.objc; path = RACKVOTrampoline.m; sourceTree = "<group>"; };
		D0479775196670900066B267 /* RACMulticastConnection.h */ = {isa = PBXFileReference; fileEncoding = 4; lastKnownFileType = sourcecode.c.h; path = RACMulticastConnection.h; sourceTree = "<group>"; };
		D0479776196670900066B267 /* RACMulticastConnection.m */ = {isa = PBXFileReference; fileEncoding = 4; lastKnownFileType = sourcecode.c.objc; path = RACMulticastConnection.m; sourceTree = "<group>"; };
		D0479777196670900066B267 /* RACMulticastConnection+Private.h */ = {isa = PBXFileReference; fileEncoding = 4; lastKnownFileType = sourcecode.c.h; path = "RACMulticastConnection+Private.h"; sourceTree = "<group>"; };
		D0479778196670900066B267 /* RACObjCRuntime.h */ = {isa = PBXFileReference; fileEncoding = 4; lastKnownFileType = sourcecode.c.h; path = RACObjCRuntime.h; sourceTree = "<group>"; };
		D0479779196670900066B267 /* RACObjCRuntime.m */ = {isa = PBXFileReference; fileEncoding = 4; lastKnownFileType = sourcecode.c.objc; path = RACObjCRuntime.m; sourceTree = "<group>"; };
		D047977A196670900066B267 /* RACPassthroughSubscriber.h */ = {isa = PBXFileReference; fileEncoding = 4; lastKnownFileType = sourcecode.c.h; path = RACPassthroughSubscriber.h; sourceTree = "<group>"; };
		D047977B196670900066B267 /* RACPassthroughSubscriber.m */ = {isa = PBXFileReference; fileEncoding = 4; lastKnownFileType = sourcecode.c.objc; path = RACPassthroughSubscriber.m; sourceTree = "<group>"; };
		D047977C196670900066B267 /* RACQueueScheduler.h */ = {isa = PBXFileReference; fileEncoding = 4; lastKnownFileType = sourcecode.c.h; path = RACQueueScheduler.h; sourceTree = "<group>"; };
		D047977D196670900066B267 /* RACQueueScheduler.m */ = {isa = PBXFileReference; fileEncoding = 4; lastKnownFileType = sourcecode.c.objc; path = RACQueueScheduler.m; sourceTree = "<group>"; };
		D047977E196670900066B267 /* RACQueueScheduler+Subclass.h */ = {isa = PBXFileReference; fileEncoding = 4; lastKnownFileType = sourcecode.c.h; path = "RACQueueScheduler+Subclass.h"; sourceTree = "<group>"; };
		D047977F196670900066B267 /* RACReplaySubject.h */ = {isa = PBXFileReference; fileEncoding = 4; lastKnownFileType = sourcecode.c.h; path = RACReplaySubject.h; sourceTree = "<group>"; };
		D0479780196670900066B267 /* RACReplaySubject.m */ = {isa = PBXFileReference; fileEncoding = 4; lastKnownFileType = sourcecode.c.objc; path = RACReplaySubject.m; sourceTree = "<group>"; };
		D0479781196670900066B267 /* RACReturnSignal.h */ = {isa = PBXFileReference; fileEncoding = 4; lastKnownFileType = sourcecode.c.h; path = RACReturnSignal.h; sourceTree = "<group>"; };
		D0479782196670900066B267 /* RACReturnSignal.m */ = {isa = PBXFileReference; fileEncoding = 4; lastKnownFileType = sourcecode.c.objc; path = RACReturnSignal.m; sourceTree = "<group>"; };
		D0479783196670900066B267 /* RACScheduler.h */ = {isa = PBXFileReference; fileEncoding = 4; lastKnownFileType = sourcecode.c.h; path = RACScheduler.h; sourceTree = "<group>"; };
		D0479784196670900066B267 /* RACScheduler.m */ = {isa = PBXFileReference; fileEncoding = 4; lastKnownFileType = sourcecode.c.objc; path = RACScheduler.m; sourceTree = "<group>"; };
		D0479785196670900066B267 /* RACScheduler+Private.h */ = {isa = PBXFileReference; fileEncoding = 4; lastKnownFileType = sourcecode.c.h; path = "RACScheduler+Private.h"; sourceTree = "<group>"; };
		D0479786196670900066B267 /* RACScheduler+Subclass.h */ = {isa = PBXFileReference; fileEncoding = 4; lastKnownFileType = sourcecode.c.h; path = "RACScheduler+Subclass.h"; sourceTree = "<group>"; };
		D0479787196670900066B267 /* RACScopedDisposable.h */ = {isa = PBXFileReference; fileEncoding = 4; lastKnownFileType = sourcecode.c.h; path = RACScopedDisposable.h; sourceTree = "<group>"; };
		D0479788196670900066B267 /* RACScopedDisposable.m */ = {isa = PBXFileReference; fileEncoding = 4; lastKnownFileType = sourcecode.c.objc; path = RACScopedDisposable.m; sourceTree = "<group>"; };
		D0479789196670900066B267 /* RACSequence.h */ = {isa = PBXFileReference; fileEncoding = 4; lastKnownFileType = sourcecode.c.h; path = RACSequence.h; sourceTree = "<group>"; };
		D047978A196670900066B267 /* RACSequence.m */ = {isa = PBXFileReference; fileEncoding = 4; lastKnownFileType = sourcecode.c.objc; path = RACSequence.m; sourceTree = "<group>"; };
		D047978B196670900066B267 /* RACSerialDisposable.h */ = {isa = PBXFileReference; fileEncoding = 4; lastKnownFileType = sourcecode.c.h; path = RACSerialDisposable.h; sourceTree = "<group>"; };
		D047978C196670900066B267 /* RACSerialDisposable.m */ = {isa = PBXFileReference; fileEncoding = 4; lastKnownFileType = sourcecode.c.objc; path = RACSerialDisposable.m; sourceTree = "<group>"; };
		D047978D196670900066B267 /* RACSignal.h */ = {isa = PBXFileReference; fileEncoding = 4; lastKnownFileType = sourcecode.c.h; path = RACSignal.h; sourceTree = "<group>"; };
		D047978E196670900066B267 /* RACSignal.m */ = {isa = PBXFileReference; fileEncoding = 4; lastKnownFileType = sourcecode.c.objc; path = RACSignal.m; sourceTree = "<group>"; };
		D047978F196670900066B267 /* RACSignal+Operations.h */ = {isa = PBXFileReference; fileEncoding = 4; lastKnownFileType = sourcecode.c.h; path = "RACSignal+Operations.h"; sourceTree = "<group>"; };
		D0479790196670900066B267 /* RACSignal+Operations.m */ = {isa = PBXFileReference; fileEncoding = 4; lastKnownFileType = sourcecode.c.objc; path = "RACSignal+Operations.m"; sourceTree = "<group>"; };
		D0479791196670900066B267 /* RACSignalProvider.d */ = {isa = PBXFileReference; fileEncoding = 4; lastKnownFileType = sourcecode.dtrace; path = RACSignalProvider.d; sourceTree = "<group>"; };
		D0479792196670900066B267 /* RACSignalSequence.h */ = {isa = PBXFileReference; fileEncoding = 4; lastKnownFileType = sourcecode.c.h; path = RACSignalSequence.h; sourceTree = "<group>"; };
		D0479793196670900066B267 /* RACSignalSequence.m */ = {isa = PBXFileReference; fileEncoding = 4; lastKnownFileType = sourcecode.c.objc; path = RACSignalSequence.m; sourceTree = "<group>"; };
		D0479794196670900066B267 /* RACStream.h */ = {isa = PBXFileReference; fileEncoding = 4; lastKnownFileType = sourcecode.c.h; path = RACStream.h; sourceTree = "<group>"; };
		D0479795196670900066B267 /* RACStream.m */ = {isa = PBXFileReference; fileEncoding = 4; lastKnownFileType = sourcecode.c.objc; path = RACStream.m; sourceTree = "<group>"; };
		D0479796196670900066B267 /* RACStream+Private.h */ = {isa = PBXFileReference; fileEncoding = 4; lastKnownFileType = sourcecode.c.h; path = "RACStream+Private.h"; sourceTree = "<group>"; };
		D0479797196670900066B267 /* RACStringSequence.h */ = {isa = PBXFileReference; fileEncoding = 4; lastKnownFileType = sourcecode.c.h; path = RACStringSequence.h; sourceTree = "<group>"; };
		D0479798196670900066B267 /* RACStringSequence.m */ = {isa = PBXFileReference; fileEncoding = 4; lastKnownFileType = sourcecode.c.objc; path = RACStringSequence.m; sourceTree = "<group>"; };
		D0479799196670900066B267 /* RACSubject.h */ = {isa = PBXFileReference; fileEncoding = 4; lastKnownFileType = sourcecode.c.h; path = RACSubject.h; sourceTree = "<group>"; };
		D047979A196670900066B267 /* RACSubject.m */ = {isa = PBXFileReference; fileEncoding = 4; lastKnownFileType = sourcecode.c.objc; path = RACSubject.m; sourceTree = "<group>"; };
		D047979B196670900066B267 /* RACSubscriber.h */ = {isa = PBXFileReference; fileEncoding = 4; lastKnownFileType = sourcecode.c.h; path = RACSubscriber.h; sourceTree = "<group>"; };
		D047979C196670900066B267 /* RACSubscriber.m */ = {isa = PBXFileReference; fileEncoding = 4; lastKnownFileType = sourcecode.c.objc; path = RACSubscriber.m; sourceTree = "<group>"; };
		D047979D196670900066B267 /* RACSubscriber+Private.h */ = {isa = PBXFileReference; fileEncoding = 4; lastKnownFileType = sourcecode.c.h; path = "RACSubscriber+Private.h"; sourceTree = "<group>"; };
		D047979E196670900066B267 /* RACSubscriptingAssignmentTrampoline.h */ = {isa = PBXFileReference; fileEncoding = 4; lastKnownFileType = sourcecode.c.h; path = RACSubscriptingAssignmentTrampoline.h; sourceTree = "<group>"; };
		D047979F196670900066B267 /* RACSubscriptingAssignmentTrampoline.m */ = {isa = PBXFileReference; fileEncoding = 4; lastKnownFileType = sourcecode.c.objc; path = RACSubscriptingAssignmentTrampoline.m; sourceTree = "<group>"; };
		D04797A0196670900066B267 /* RACSubscriptionScheduler.h */ = {isa = PBXFileReference; fileEncoding = 4; lastKnownFileType = sourcecode.c.h; path = RACSubscriptionScheduler.h; sourceTree = "<group>"; };
		D04797A1196670900066B267 /* RACSubscriptionScheduler.m */ = {isa = PBXFileReference; fileEncoding = 4; lastKnownFileType = sourcecode.c.objc; path = RACSubscriptionScheduler.m; sourceTree = "<group>"; };
		D04797A2196670900066B267 /* RACTargetQueueScheduler.h */ = {isa = PBXFileReference; fileEncoding = 4; lastKnownFileType = sourcecode.c.h; path = RACTargetQueueScheduler.h; sourceTree = "<group>"; };
		D04797A3196670900066B267 /* RACTargetQueueScheduler.m */ = {isa = PBXFileReference; fileEncoding = 4; lastKnownFileType = sourcecode.c.objc; path = RACTargetQueueScheduler.m; sourceTree = "<group>"; };
		D04797A4196670900066B267 /* RACTestScheduler.h */ = {isa = PBXFileReference; fileEncoding = 4; lastKnownFileType = sourcecode.c.h; path = RACTestScheduler.h; sourceTree = "<group>"; };
		D04797A5196670900066B267 /* RACTestScheduler.m */ = {isa = PBXFileReference; fileEncoding = 4; lastKnownFileType = sourcecode.c.objc; path = RACTestScheduler.m; sourceTree = "<group>"; };
		D04797A6196670900066B267 /* RACTuple.h */ = {isa = PBXFileReference; fileEncoding = 4; lastKnownFileType = sourcecode.c.h; path = RACTuple.h; sourceTree = "<group>"; };
		D04797A7196670900066B267 /* RACTuple.m */ = {isa = PBXFileReference; fileEncoding = 4; lastKnownFileType = sourcecode.c.objc; path = RACTuple.m; sourceTree = "<group>"; };
		D04797A8196670900066B267 /* RACTupleSequence.h */ = {isa = PBXFileReference; fileEncoding = 4; lastKnownFileType = sourcecode.c.h; path = RACTupleSequence.h; sourceTree = "<group>"; };
		D04797A9196670900066B267 /* RACTupleSequence.m */ = {isa = PBXFileReference; fileEncoding = 4; lastKnownFileType = sourcecode.c.objc; path = RACTupleSequence.m; sourceTree = "<group>"; };
		D04797AA196670900066B267 /* RACUnarySequence.h */ = {isa = PBXFileReference; fileEncoding = 4; lastKnownFileType = sourcecode.c.h; path = RACUnarySequence.h; sourceTree = "<group>"; };
		D04797AB196670900066B267 /* RACUnarySequence.m */ = {isa = PBXFileReference; fileEncoding = 4; lastKnownFileType = sourcecode.c.objc; path = RACUnarySequence.m; sourceTree = "<group>"; };
		D04797AC196670900066B267 /* RACUnit.h */ = {isa = PBXFileReference; fileEncoding = 4; lastKnownFileType = sourcecode.c.h; path = RACUnit.h; sourceTree = "<group>"; };
		D04797AD196670900066B267 /* RACUnit.m */ = {isa = PBXFileReference; fileEncoding = 4; lastKnownFileType = sourcecode.c.objc; path = RACUnit.m; sourceTree = "<group>"; };
		D04797AE196670900066B267 /* RACValueTransformer.h */ = {isa = PBXFileReference; fileEncoding = 4; lastKnownFileType = sourcecode.c.h; path = RACValueTransformer.h; sourceTree = "<group>"; };
		D04797AF196670900066B267 /* RACValueTransformer.m */ = {isa = PBXFileReference; fileEncoding = 4; lastKnownFileType = sourcecode.c.objc; path = RACValueTransformer.m; sourceTree = "<group>"; };
		D04797B0196670900066B267 /* ReactiveCocoa-Bridging-Header.h */ = {isa = PBXFileReference; fileEncoding = 4; lastKnownFileType = sourcecode.c.h; path = "ReactiveCocoa-Bridging-Header.h"; sourceTree = "<group>"; };
		D04797B3196670900066B267 /* Scheduler.swift */ = {isa = PBXFileReference; fileEncoding = 4; lastKnownFileType = sourcecode.swift; path = Scheduler.swift; sourceTree = "<group>"; };
		D04797B4196670900066B267 /* Signal.swift */ = {isa = PBXFileReference; fileEncoding = 4; lastKnownFileType = sourcecode.swift; path = Signal.swift; sourceTree = "<group>"; };
		D04797B5196670900066B267 /* SignalingProperty.swift */ = {isa = PBXFileReference; fileEncoding = 4; lastKnownFileType = sourcecode.swift; path = SignalingProperty.swift; sourceTree = "<group>"; };
		D04797B7196670900066B267 /* UIActionSheet+RACSignalSupport.h */ = {isa = PBXFileReference; fileEncoding = 4; lastKnownFileType = sourcecode.c.h; path = "UIActionSheet+RACSignalSupport.h"; sourceTree = "<group>"; };
		D04797B8196670900066B267 /* UIActionSheet+RACSignalSupport.m */ = {isa = PBXFileReference; fileEncoding = 4; lastKnownFileType = sourcecode.c.objc; path = "UIActionSheet+RACSignalSupport.m"; sourceTree = "<group>"; };
		D04797B9196670900066B267 /* UIAlertView+RACSignalSupport.h */ = {isa = PBXFileReference; fileEncoding = 4; lastKnownFileType = sourcecode.c.h; path = "UIAlertView+RACSignalSupport.h"; sourceTree = "<group>"; };
		D04797BA196670900066B267 /* UIAlertView+RACSignalSupport.m */ = {isa = PBXFileReference; fileEncoding = 4; lastKnownFileType = sourcecode.c.objc; path = "UIAlertView+RACSignalSupport.m"; sourceTree = "<group>"; };
		D04797BB196670900066B267 /* UIBarButtonItem+RACCommandSupport.h */ = {isa = PBXFileReference; fileEncoding = 4; lastKnownFileType = sourcecode.c.h; path = "UIBarButtonItem+RACCommandSupport.h"; sourceTree = "<group>"; };
		D04797BC196670900066B267 /* UIBarButtonItem+RACCommandSupport.m */ = {isa = PBXFileReference; fileEncoding = 4; lastKnownFileType = sourcecode.c.objc; path = "UIBarButtonItem+RACCommandSupport.m"; sourceTree = "<group>"; };
		D04797BD196670900066B267 /* UIButton+RACCommandSupport.h */ = {isa = PBXFileReference; fileEncoding = 4; lastKnownFileType = sourcecode.c.h; path = "UIButton+RACCommandSupport.h"; sourceTree = "<group>"; };
		D04797BE196670900066B267 /* UIButton+RACCommandSupport.m */ = {isa = PBXFileReference; fileEncoding = 4; lastKnownFileType = sourcecode.c.objc; path = "UIButton+RACCommandSupport.m"; sourceTree = "<group>"; };
		D04797BF196670900066B267 /* UICollectionReusableView+RACSignalSupport.h */ = {isa = PBXFileReference; fileEncoding = 4; lastKnownFileType = sourcecode.c.h; path = "UICollectionReusableView+RACSignalSupport.h"; sourceTree = "<group>"; };
		D04797C0196670900066B267 /* UICollectionReusableView+RACSignalSupport.m */ = {isa = PBXFileReference; fileEncoding = 4; lastKnownFileType = sourcecode.c.objc; path = "UICollectionReusableView+RACSignalSupport.m"; sourceTree = "<group>"; };
		D04797C1196670900066B267 /* UIControl+RACSignalSupport.h */ = {isa = PBXFileReference; fileEncoding = 4; lastKnownFileType = sourcecode.c.h; path = "UIControl+RACSignalSupport.h"; sourceTree = "<group>"; };
		D04797C2196670900066B267 /* UIControl+RACSignalSupport.m */ = {isa = PBXFileReference; fileEncoding = 4; lastKnownFileType = sourcecode.c.objc; path = "UIControl+RACSignalSupport.m"; sourceTree = "<group>"; };
		D04797C3196670900066B267 /* UIControl+RACSignalSupportPrivate.h */ = {isa = PBXFileReference; fileEncoding = 4; lastKnownFileType = sourcecode.c.h; path = "UIControl+RACSignalSupportPrivate.h"; sourceTree = "<group>"; };
		D04797C4196670900066B267 /* UIControl+RACSignalSupportPrivate.m */ = {isa = PBXFileReference; fileEncoding = 4; lastKnownFileType = sourcecode.c.objc; path = "UIControl+RACSignalSupportPrivate.m"; sourceTree = "<group>"; };
		D04797C5196670900066B267 /* UIDatePicker+RACSignalSupport.h */ = {isa = PBXFileReference; fileEncoding = 4; lastKnownFileType = sourcecode.c.h; path = "UIDatePicker+RACSignalSupport.h"; sourceTree = "<group>"; };
		D04797C6196670900066B267 /* UIDatePicker+RACSignalSupport.m */ = {isa = PBXFileReference; fileEncoding = 4; lastKnownFileType = sourcecode.c.objc; path = "UIDatePicker+RACSignalSupport.m"; sourceTree = "<group>"; };
		D04797C7196670900066B267 /* UIGestureRecognizer+RACSignalSupport.h */ = {isa = PBXFileReference; fileEncoding = 4; lastKnownFileType = sourcecode.c.h; path = "UIGestureRecognizer+RACSignalSupport.h"; sourceTree = "<group>"; };
		D04797C8196670900066B267 /* UIGestureRecognizer+RACSignalSupport.m */ = {isa = PBXFileReference; fileEncoding = 4; lastKnownFileType = sourcecode.c.objc; path = "UIGestureRecognizer+RACSignalSupport.m"; sourceTree = "<group>"; };
		D04797C9196670900066B267 /* UIImagePickerController+RACSignalSupport.h */ = {isa = PBXFileReference; fileEncoding = 4; lastKnownFileType = sourcecode.c.h; path = "UIImagePickerController+RACSignalSupport.h"; sourceTree = "<group>"; };
		D04797CA196670900066B267 /* UIImagePickerController+RACSignalSupport.m */ = {isa = PBXFileReference; fileEncoding = 4; lastKnownFileType = sourcecode.c.objc; path = "UIImagePickerController+RACSignalSupport.m"; sourceTree = "<group>"; };
		D04797CB196670900066B267 /* UIRefreshControl+RACCommandSupport.h */ = {isa = PBXFileReference; fileEncoding = 4; lastKnownFileType = sourcecode.c.h; path = "UIRefreshControl+RACCommandSupport.h"; sourceTree = "<group>"; };
		D04797CC196670900066B267 /* UIRefreshControl+RACCommandSupport.m */ = {isa = PBXFileReference; fileEncoding = 4; lastKnownFileType = sourcecode.c.objc; path = "UIRefreshControl+RACCommandSupport.m"; sourceTree = "<group>"; };
		D04797CD196670900066B267 /* UISegmentedControl+RACSignalSupport.h */ = {isa = PBXFileReference; fileEncoding = 4; lastKnownFileType = sourcecode.c.h; path = "UISegmentedControl+RACSignalSupport.h"; sourceTree = "<group>"; };
		D04797CE196670900066B267 /* UISegmentedControl+RACSignalSupport.m */ = {isa = PBXFileReference; fileEncoding = 4; lastKnownFileType = sourcecode.c.objc; path = "UISegmentedControl+RACSignalSupport.m"; sourceTree = "<group>"; };
		D04797CF196670900066B267 /* UISlider+RACSignalSupport.h */ = {isa = PBXFileReference; fileEncoding = 4; lastKnownFileType = sourcecode.c.h; path = "UISlider+RACSignalSupport.h"; sourceTree = "<group>"; };
		D04797D0196670900066B267 /* UISlider+RACSignalSupport.m */ = {isa = PBXFileReference; fileEncoding = 4; lastKnownFileType = sourcecode.c.objc; path = "UISlider+RACSignalSupport.m"; sourceTree = "<group>"; };
		D04797D1196670900066B267 /* UIStepper+RACSignalSupport.h */ = {isa = PBXFileReference; fileEncoding = 4; lastKnownFileType = sourcecode.c.h; path = "UIStepper+RACSignalSupport.h"; sourceTree = "<group>"; };
		D04797D2196670900066B267 /* UIStepper+RACSignalSupport.m */ = {isa = PBXFileReference; fileEncoding = 4; lastKnownFileType = sourcecode.c.objc; path = "UIStepper+RACSignalSupport.m"; sourceTree = "<group>"; };
		D04797D3196670900066B267 /* UISwitch+RACSignalSupport.h */ = {isa = PBXFileReference; fileEncoding = 4; lastKnownFileType = sourcecode.c.h; path = "UISwitch+RACSignalSupport.h"; sourceTree = "<group>"; };
		D04797D4196670900066B267 /* UISwitch+RACSignalSupport.m */ = {isa = PBXFileReference; fileEncoding = 4; lastKnownFileType = sourcecode.c.objc; path = "UISwitch+RACSignalSupport.m"; sourceTree = "<group>"; };
		D04797D5196670900066B267 /* UITableViewCell+RACSignalSupport.h */ = {isa = PBXFileReference; fileEncoding = 4; lastKnownFileType = sourcecode.c.h; path = "UITableViewCell+RACSignalSupport.h"; sourceTree = "<group>"; };
		D04797D6196670900066B267 /* UITableViewCell+RACSignalSupport.m */ = {isa = PBXFileReference; fileEncoding = 4; lastKnownFileType = sourcecode.c.objc; path = "UITableViewCell+RACSignalSupport.m"; sourceTree = "<group>"; };
		D04797D7196670900066B267 /* UITableViewHeaderFooterView+RACSignalSupport.h */ = {isa = PBXFileReference; fileEncoding = 4; lastKnownFileType = sourcecode.c.h; path = "UITableViewHeaderFooterView+RACSignalSupport.h"; sourceTree = "<group>"; };
		D04797D8196670900066B267 /* UITableViewHeaderFooterView+RACSignalSupport.m */ = {isa = PBXFileReference; fileEncoding = 4; lastKnownFileType = sourcecode.c.objc; path = "UITableViewHeaderFooterView+RACSignalSupport.m"; sourceTree = "<group>"; };
		D04797D9196670900066B267 /* UITextField+RACSignalSupport.h */ = {isa = PBXFileReference; fileEncoding = 4; lastKnownFileType = sourcecode.c.h; path = "UITextField+RACSignalSupport.h"; sourceTree = "<group>"; };
		D04797DA196670900066B267 /* UITextField+RACSignalSupport.m */ = {isa = PBXFileReference; fileEncoding = 4; lastKnownFileType = sourcecode.c.objc; path = "UITextField+RACSignalSupport.m"; sourceTree = "<group>"; };
		D04797DB196670900066B267 /* UITextView+RACSignalSupport.h */ = {isa = PBXFileReference; fileEncoding = 4; lastKnownFileType = sourcecode.c.h; path = "UITextView+RACSignalSupport.h"; sourceTree = "<group>"; };
		D04797DC196670900066B267 /* UITextView+RACSignalSupport.m */ = {isa = PBXFileReference; fileEncoding = 4; lastKnownFileType = sourcecode.c.objc; path = "UITextView+RACSignalSupport.m"; sourceTree = "<group>"; };
		D0479986196671DF0066B267 /* EXTKeyPathCoding.h */ = {isa = PBXFileReference; fileEncoding = 4; lastKnownFileType = sourcecode.c.h; path = EXTKeyPathCoding.h; sourceTree = "<group>"; };
		D0479987196671DF0066B267 /* EXTRuntimeExtensions.h */ = {isa = PBXFileReference; fileEncoding = 4; lastKnownFileType = sourcecode.c.h; path = EXTRuntimeExtensions.h; sourceTree = "<group>"; };
		D0479988196671DF0066B267 /* EXTRuntimeExtensions.m */ = {isa = PBXFileReference; fileEncoding = 4; lastKnownFileType = sourcecode.c.objc; path = EXTRuntimeExtensions.m; sourceTree = "<group>"; };
		D0479989196671DF0066B267 /* EXTScope.h */ = {isa = PBXFileReference; fileEncoding = 4; lastKnownFileType = sourcecode.c.h; path = EXTScope.h; sourceTree = "<group>"; };
		D047998A196671DF0066B267 /* metamacros.h */ = {isa = PBXFileReference; fileEncoding = 4; lastKnownFileType = sourcecode.c.h; path = metamacros.h; sourceTree = "<group>"; };
		D0479995196673730066B267 /* ReactiveCocoa-Prefix.pch */ = {isa = PBXFileReference; lastKnownFileType = sourcecode.c.h; path = "ReactiveCocoa-Prefix.pch"; sourceTree = "<group>"; };
		D0479998196673AC0066B267 /* Nimble.framework */ = {isa = PBXFileReference; lastKnownFileType = wrapper.framework; path = Nimble.framework; sourceTree = BUILT_PRODUCTS_DIR; };
		D0479999196673AC0066B267 /* Quick.framework */ = {isa = PBXFileReference; lastKnownFileType = wrapper.framework; path = Quick.framework; sourceTree = BUILT_PRODUCTS_DIR; };
		D047999E196678F20066B267 /* ObjectiveCBridgingSpec.swift */ = {isa = PBXFileReference; fileEncoding = 4; lastKnownFileType = sourcecode.swift; path = ObjectiveCBridgingSpec.swift; sourceTree = "<group>"; };
<<<<<<< HEAD
		D095745419733BAD002D44C1 /* swiftz_core.framework */ = {isa = PBXFileReference; lastKnownFileType = wrapper.framework; name = swiftz_core.framework; path = "../../../../../../../../../Library/Developer/Xcode/DerivedData/ReactiveCocoa-fvhormsvfcxumbbehgudvscdctdn/Build/Products/Debug/swiftz_core.framework"; sourceTree = "<group>"; };
=======
		D0E3CF541973AFC7004FD181 /* Errors.swift */ = {isa = PBXFileReference; fileEncoding = 4; lastKnownFileType = sourcecode.swift; path = Errors.swift; sourceTree = "<group>"; };
>>>>>>> 67a5224a
/* End PBXFileReference section */

/* Begin PBXFrameworksBuildPhase section */
		D047966F19666BF30066B267 /* Frameworks */ = {
			isa = PBXFrameworksBuildPhase;
			buildActionMask = 2147483647;
			files = (
				D095745519733BAD002D44C1 /* swiftz_core.framework in Frameworks */,
			);
			runOnlyForDeploymentPostprocessing = 0;
		};
		D047967B19666BF30066B267 /* Frameworks */ = {
			isa = PBXFrameworksBuildPhase;
			buildActionMask = 2147483647;
			files = (
				D047999A196673AC0066B267 /* Nimble.framework in Frameworks */,
				D047999B196673AC0066B267 /* Quick.framework in Frameworks */,
				D047967F19666BF30066B267 /* ReactiveCocoa.framework in Frameworks */,
			);
			runOnlyForDeploymentPostprocessing = 0;
		};
		D047969619666CBF0066B267 /* Frameworks */ = {
			isa = PBXFrameworksBuildPhase;
			buildActionMask = 2147483647;
			files = (
				D095745619733BB1002D44C1 /* swiftz_core.framework in Frameworks */,
			);
			runOnlyForDeploymentPostprocessing = 0;
		};
		D04796A119666CBF0066B267 /* Frameworks */ = {
			isa = PBXFrameworksBuildPhase;
			buildActionMask = 2147483647;
			files = (
				D047999C196673B00066B267 /* Nimble.framework in Frameworks */,
				D047999D196673B00066B267 /* Quick.framework in Frameworks */,
				D04796A519666CBF0066B267 /* ReactiveCocoa.framework in Frameworks */,
			);
			runOnlyForDeploymentPostprocessing = 0;
		};
/* End PBXFrameworksBuildPhase section */

/* Begin PBXGroup section */
		D047966919666BF30066B267 = {
			isa = PBXGroup;
			children = (
				D047967519666BF30066B267 /* ReactiveCocoa */,
				D047968219666BF30066B267 /* ReactiveCocoaTests */,
				D04796D519666CE40066B267 /* Configuration */,
				D047967419666BF30066B267 /* Products */,
			);
			sourceTree = "<group>";
		};
		D047967419666BF30066B267 /* Products */ = {
			isa = PBXGroup;
			children = (
				D047967319666BF30066B267 /* ReactiveCocoa.framework */,
				D047967E19666BF30066B267 /* ReactiveCocoa-MacTests.xctest */,
				D047969A19666CBF0066B267 /* ReactiveCocoa.framework */,
				D04796A419666CBF0066B267 /* ReactiveCocoa-iOSTests.xctest */,
			);
			name = Products;
			sourceTree = "<group>";
		};
		D047967519666BF30066B267 /* ReactiveCocoa */ = {
			isa = PBXGroup;
			children = (
				D047967819666BF30066B267 /* ReactiveCocoa.h */,
				D0479705196670630066B267 /* Swift */,
				D0479706196670680066B267 /* Objective-C */,
				D047967619666BF30066B267 /* Supporting Files */,
			);
			path = ReactiveCocoa;
			sourceTree = "<group>";
		};
		D047967619666BF30066B267 /* Supporting Files */ = {
			isa = PBXGroup;
			children = (
				D095745419733BAD002D44C1 /* swiftz_core.framework */,
				D04797B0196670900066B267 /* ReactiveCocoa-Bridging-Header.h */,
				D0479995196673730066B267 /* ReactiveCocoa-Prefix.pch */,
				D047967719666BF30066B267 /* Info.plist */,
			);
			name = "Supporting Files";
			sourceTree = "<group>";
		};
		D047968219666BF30066B267 /* ReactiveCocoaTests */ = {
			isa = PBXGroup;
			children = (
				D04797071966706F0066B267 /* Swift */,
				D0479708196670730066B267 /* Objective-C */,
				D047968319666BF30066B267 /* Supporting Files */,
			);
			path = ReactiveCocoaTests;
			sourceTree = "<group>";
		};
		D047968319666BF30066B267 /* Supporting Files */ = {
			isa = PBXGroup;
			children = (
				D0479998196673AC0066B267 /* Nimble.framework */,
				D0479999196673AC0066B267 /* Quick.framework */,
				D047968419666BF30066B267 /* Info.plist */,
			);
			name = "Supporting Files";
			sourceTree = "<group>";
		};
		D04796D519666CE40066B267 /* Configuration */ = {
			isa = PBXGroup;
			children = (
				D04796D619666CE40066B267 /* Base */,
				D04796E119666CE40066B267 /* iOS */,
				D04796E619666CE40066B267 /* Mac OS X */,
				D04796EC19666CE40066B267 /* README.md */,
			);
			name = Configuration;
			path = External/xcconfigs;
			sourceTree = "<group>";
		};
		D04796D619666CE40066B267 /* Base */ = {
			isa = PBXGroup;
			children = (
				D04796D719666CE40066B267 /* Common.xcconfig */,
				D04796D819666CE40066B267 /* Configurations */,
				D04796DD19666CE40066B267 /* Targets */,
			);
			path = Base;
			sourceTree = "<group>";
		};
		D04796D819666CE40066B267 /* Configurations */ = {
			isa = PBXGroup;
			children = (
				D04796D919666CE40066B267 /* Debug.xcconfig */,
				D04796DA19666CE40066B267 /* Profile.xcconfig */,
				D04796DB19666CE40066B267 /* Release.xcconfig */,
				D04796DC19666CE40066B267 /* Test.xcconfig */,
			);
			path = Configurations;
			sourceTree = "<group>";
		};
		D04796DD19666CE40066B267 /* Targets */ = {
			isa = PBXGroup;
			children = (
				D04796DE19666CE40066B267 /* Application.xcconfig */,
				D04796DF19666CE40066B267 /* Framework.xcconfig */,
				D04796E019666CE40066B267 /* StaticLibrary.xcconfig */,
			);
			path = Targets;
			sourceTree = "<group>";
		};
		D04796E119666CE40066B267 /* iOS */ = {
			isa = PBXGroup;
			children = (
				D04796E219666CE40066B267 /* iOS-Application.xcconfig */,
				D04796E319666CE40066B267 /* iOS-Base.xcconfig */,
				D04796E419666CE40066B267 /* iOS-Framework.xcconfig */,
				D04796E519666CE40066B267 /* iOS-StaticLibrary.xcconfig */,
			);
			path = iOS;
			sourceTree = "<group>";
		};
		D04796E619666CE40066B267 /* Mac OS X */ = {
			isa = PBXGroup;
			children = (
				D04796E719666CE40066B267 /* Mac-Application.xcconfig */,
				D04796E819666CE40066B267 /* Mac-Base.xcconfig */,
				D04796E919666CE40066B267 /* Mac-DynamicLibrary.xcconfig */,
				D04796EA19666CE40066B267 /* Mac-Framework.xcconfig */,
				D04796EB19666CE40066B267 /* Mac-StaticLibrary.xcconfig */,
			);
			path = "Mac OS X";
			sourceTree = "<group>";
		};
		D0479705196670630066B267 /* Swift */ = {
			isa = PBXGroup;
			children = (
				D0479709196670900066B267 /* Action.swift */,
				D047970B196670900066B267 /* Atomic.swift */,
				D036AA4A196FB7CB00B49B76 /* Bag.swift */,
				D047970E196670900066B267 /* Consumer.swift */,
				D047970F196670900066B267 /* Disposable.swift */,
				D0E3CF541973AFC7004FD181 /* Errors.swift */,
				D0479710196670900066B267 /* Event.swift */,
<<<<<<< HEAD
				D047970D196670900066B267 /* EventBuffer.swift */,
=======
				D0479711196670900066B267 /* Identity.swift */,
>>>>>>> 67a5224a
				D0479727196670900066B267 /* NSNotificationCenterExtensions.swift */,
				D0479744196670900066B267 /* NSURLSessionExtensions.swift */,
				D0479747196670900066B267 /* ObjectiveCBridging.swift */,
				D02C14B0197243CB007127D4 /* OptionalExtensions.swift */,
				D0479748196670900066B267 /* Producer.swift */,
				D0479749196670900066B267 /* Promise.swift */,
				D04797B3196670900066B267 /* Scheduler.swift */,
				D04797B4196670900066B267 /* Signal.swift */,
				D04797B5196670900066B267 /* SignalingProperty.swift */,
			);
			name = Swift;
			sourceTree = "<group>";
		};
		D0479706196670680066B267 /* Objective-C */ = {
			isa = PBXGroup;
			children = (
				D0479986196671DF0066B267 /* EXTKeyPathCoding.h */,
				D0479987196671DF0066B267 /* EXTRuntimeExtensions.h */,
				D0479988196671DF0066B267 /* EXTRuntimeExtensions.m */,
				D0479989196671DF0066B267 /* EXTScope.h */,
				D047998A196671DF0066B267 /* metamacros.h */,
				D0479712196670900066B267 /* NSArray+RACSequenceAdditions.h */,
				D0479713196670900066B267 /* NSArray+RACSequenceAdditions.m */,
				D0479714196670900066B267 /* NSControl+RACCommandSupport.h */,
				D0479715196670900066B267 /* NSControl+RACCommandSupport.m */,
				D0479716196670900066B267 /* NSControl+RACTextSignalSupport.h */,
				D0479717196670900066B267 /* NSControl+RACTextSignalSupport.m */,
				D0479718196670900066B267 /* NSData+RACSupport.h */,
				D0479719196670900066B267 /* NSData+RACSupport.m */,
				D047971A196670900066B267 /* NSDictionary+RACSequenceAdditions.h */,
				D047971B196670900066B267 /* NSDictionary+RACSequenceAdditions.m */,
				D047971C196670900066B267 /* NSEnumerator+RACSequenceAdditions.h */,
				D047971D196670900066B267 /* NSEnumerator+RACSequenceAdditions.m */,
				D047971E196670900066B267 /* NSFileHandle+RACSupport.h */,
				D047971F196670900066B267 /* NSFileHandle+RACSupport.m */,
				D0479720196670900066B267 /* NSIndexSet+RACSequenceAdditions.h */,
				D0479721196670900066B267 /* NSIndexSet+RACSequenceAdditions.m */,
				D0479722196670900066B267 /* NSInvocation+RACTypeParsing.h */,
				D0479723196670900066B267 /* NSInvocation+RACTypeParsing.m */,
				D0479725196670900066B267 /* NSNotificationCenter+RACSupport.h */,
				D0479726196670900066B267 /* NSNotificationCenter+RACSupport.m */,
				D0479728196670900066B267 /* NSObject+RACAppKitBindings.h */,
				D0479729196670900066B267 /* NSObject+RACAppKitBindings.m */,
				D047972A196670900066B267 /* NSObject+RACDeallocating.h */,
				D047972B196670900066B267 /* NSObject+RACDeallocating.m */,
				D047972C196670900066B267 /* NSObject+RACDescription.h */,
				D047972D196670900066B267 /* NSObject+RACDescription.m */,
				D047972E196670900066B267 /* NSObject+RACKVOWrapper.h */,
				D047972F196670900066B267 /* NSObject+RACKVOWrapper.m */,
				D0479730196670900066B267 /* NSObject+RACLifting.h */,
				D0479731196670900066B267 /* NSObject+RACLifting.m */,
				D0479732196670900066B267 /* NSObject+RACPropertySubscribing.h */,
				D0479733196670900066B267 /* NSObject+RACPropertySubscribing.m */,
				D0479734196670900066B267 /* NSObject+RACSelectorSignal.h */,
				D0479735196670900066B267 /* NSObject+RACSelectorSignal.m */,
				D0479736196670900066B267 /* NSOrderedSet+RACSequenceAdditions.h */,
				D0479737196670900066B267 /* NSOrderedSet+RACSequenceAdditions.m */,
				D0479738196670900066B267 /* NSSet+RACSequenceAdditions.h */,
				D0479739196670900066B267 /* NSSet+RACSequenceAdditions.m */,
				D047973A196670900066B267 /* NSString+RACKeyPathUtilities.h */,
				D047973B196670900066B267 /* NSString+RACKeyPathUtilities.m */,
				D047973C196670900066B267 /* NSString+RACSequenceAdditions.h */,
				D047973D196670900066B267 /* NSString+RACSequenceAdditions.m */,
				D047973E196670900066B267 /* NSString+RACSupport.h */,
				D047973F196670900066B267 /* NSString+RACSupport.m */,
				D0479740196670900066B267 /* NSText+RACSignalSupport.h */,
				D0479741196670900066B267 /* NSText+RACSignalSupport.m */,
				D0479742196670900066B267 /* NSURLConnection+RACSupport.h */,
				D0479743196670900066B267 /* NSURLConnection+RACSupport.m */,
				D0479745196670900066B267 /* NSUserDefaults+RACSupport.h */,
				D0479746196670900066B267 /* NSUserDefaults+RACSupport.m */,
				D047974A196670900066B267 /* RACArraySequence.h */,
				D047974B196670900066B267 /* RACArraySequence.m */,
				D047974C196670900066B267 /* RACBacktrace.h */,
				D047974D196670900066B267 /* RACBacktrace.m */,
				D047974E196670900066B267 /* RACBehaviorSubject.h */,
				D047974F196670900066B267 /* RACBehaviorSubject.m */,
				D0479750196670900066B267 /* RACBlockTrampoline.h */,
				D0479751196670900066B267 /* RACBlockTrampoline.m */,
				D0479752196670900066B267 /* RACChannel.h */,
				D0479753196670900066B267 /* RACChannel.m */,
				D0479754196670900066B267 /* RACCommand.h */,
				D0479755196670900066B267 /* RACCommand.m */,
				D0479756196670900066B267 /* RACCompoundDisposable.h */,
				D0479757196670900066B267 /* RACCompoundDisposable.m */,
				D0479758196670900066B267 /* RACCompoundDisposableProvider.d */,
				D0479759196670900066B267 /* RACDelegateProxy.h */,
				D047975A196670900066B267 /* RACDelegateProxy.m */,
				D047975B196670900066B267 /* RACDisposable.h */,
				D047975C196670900066B267 /* RACDisposable.m */,
				D047975D196670900066B267 /* RACDynamicSequence.h */,
				D047975E196670900066B267 /* RACDynamicSequence.m */,
				D047975F196670900066B267 /* RACDynamicSignal.h */,
				D0479760196670900066B267 /* RACDynamicSignal.m */,
				D0479761196670900066B267 /* RACEagerSequence.h */,
				D0479762196670900066B267 /* RACEagerSequence.m */,
				D0479763196670900066B267 /* RACEmptySequence.h */,
				D0479764196670900066B267 /* RACEmptySequence.m */,
				D0479765196670900066B267 /* RACEmptySignal.h */,
				D0479766196670900066B267 /* RACEmptySignal.m */,
				D0479767196670900066B267 /* RACErrorSignal.h */,
				D0479768196670900066B267 /* RACErrorSignal.m */,
				D0479769196670900066B267 /* RACEvent.h */,
				D047976A196670900066B267 /* RACEvent.m */,
				D047976B196670900066B267 /* RACGroupedSignal.h */,
				D047976C196670900066B267 /* RACGroupedSignal.m */,
				D047976D196670900066B267 /* RACImmediateScheduler.h */,
				D047976E196670900066B267 /* RACImmediateScheduler.m */,
				D047976F196670900066B267 /* RACIndexSetSequence.h */,
				D0479770196670900066B267 /* RACIndexSetSequence.m */,
				D0479771196670900066B267 /* RACKVOChannel.h */,
				D0479772196670900066B267 /* RACKVOChannel.m */,
				D0479773196670900066B267 /* RACKVOTrampoline.h */,
				D0479774196670900066B267 /* RACKVOTrampoline.m */,
				D0479775196670900066B267 /* RACMulticastConnection.h */,
				D0479776196670900066B267 /* RACMulticastConnection.m */,
				D0479777196670900066B267 /* RACMulticastConnection+Private.h */,
				D0479778196670900066B267 /* RACObjCRuntime.h */,
				D0479779196670900066B267 /* RACObjCRuntime.m */,
				D047977A196670900066B267 /* RACPassthroughSubscriber.h */,
				D047977B196670900066B267 /* RACPassthroughSubscriber.m */,
				D047977C196670900066B267 /* RACQueueScheduler.h */,
				D047977D196670900066B267 /* RACQueueScheduler.m */,
				D047977E196670900066B267 /* RACQueueScheduler+Subclass.h */,
				D047977F196670900066B267 /* RACReplaySubject.h */,
				D0479780196670900066B267 /* RACReplaySubject.m */,
				D0479781196670900066B267 /* RACReturnSignal.h */,
				D0479782196670900066B267 /* RACReturnSignal.m */,
				D0479783196670900066B267 /* RACScheduler.h */,
				D0479784196670900066B267 /* RACScheduler.m */,
				D0479785196670900066B267 /* RACScheduler+Private.h */,
				D0479786196670900066B267 /* RACScheduler+Subclass.h */,
				D0479787196670900066B267 /* RACScopedDisposable.h */,
				D0479788196670900066B267 /* RACScopedDisposable.m */,
				D0479789196670900066B267 /* RACSequence.h */,
				D047978A196670900066B267 /* RACSequence.m */,
				D047978B196670900066B267 /* RACSerialDisposable.h */,
				D047978C196670900066B267 /* RACSerialDisposable.m */,
				D047978D196670900066B267 /* RACSignal.h */,
				D047978E196670900066B267 /* RACSignal.m */,
				D047978F196670900066B267 /* RACSignal+Operations.h */,
				D0479790196670900066B267 /* RACSignal+Operations.m */,
				D0479791196670900066B267 /* RACSignalProvider.d */,
				D0479792196670900066B267 /* RACSignalSequence.h */,
				D0479793196670900066B267 /* RACSignalSequence.m */,
				D0479794196670900066B267 /* RACStream.h */,
				D0479795196670900066B267 /* RACStream.m */,
				D0479796196670900066B267 /* RACStream+Private.h */,
				D0479797196670900066B267 /* RACStringSequence.h */,
				D0479798196670900066B267 /* RACStringSequence.m */,
				D0479799196670900066B267 /* RACSubject.h */,
				D047979A196670900066B267 /* RACSubject.m */,
				D047979B196670900066B267 /* RACSubscriber.h */,
				D047979C196670900066B267 /* RACSubscriber.m */,
				D047979D196670900066B267 /* RACSubscriber+Private.h */,
				D047979E196670900066B267 /* RACSubscriptingAssignmentTrampoline.h */,
				D047979F196670900066B267 /* RACSubscriptingAssignmentTrampoline.m */,
				D04797A0196670900066B267 /* RACSubscriptionScheduler.h */,
				D04797A1196670900066B267 /* RACSubscriptionScheduler.m */,
				D04797A2196670900066B267 /* RACTargetQueueScheduler.h */,
				D04797A3196670900066B267 /* RACTargetQueueScheduler.m */,
				D04797A4196670900066B267 /* RACTestScheduler.h */,
				D04797A5196670900066B267 /* RACTestScheduler.m */,
				D04797A6196670900066B267 /* RACTuple.h */,
				D04797A7196670900066B267 /* RACTuple.m */,
				D04797A8196670900066B267 /* RACTupleSequence.h */,
				D04797A9196670900066B267 /* RACTupleSequence.m */,
				D04797AA196670900066B267 /* RACUnarySequence.h */,
				D04797AB196670900066B267 /* RACUnarySequence.m */,
				D04797AC196670900066B267 /* RACUnit.h */,
				D04797AD196670900066B267 /* RACUnit.m */,
				D04797AE196670900066B267 /* RACValueTransformer.h */,
				D04797AF196670900066B267 /* RACValueTransformer.m */,
				D04797B7196670900066B267 /* UIActionSheet+RACSignalSupport.h */,
				D04797B8196670900066B267 /* UIActionSheet+RACSignalSupport.m */,
				D04797B9196670900066B267 /* UIAlertView+RACSignalSupport.h */,
				D04797BA196670900066B267 /* UIAlertView+RACSignalSupport.m */,
				D04797BB196670900066B267 /* UIBarButtonItem+RACCommandSupport.h */,
				D04797BC196670900066B267 /* UIBarButtonItem+RACCommandSupport.m */,
				D04797BD196670900066B267 /* UIButton+RACCommandSupport.h */,
				D04797BE196670900066B267 /* UIButton+RACCommandSupport.m */,
				D04797BF196670900066B267 /* UICollectionReusableView+RACSignalSupport.h */,
				D04797C0196670900066B267 /* UICollectionReusableView+RACSignalSupport.m */,
				D04797C1196670900066B267 /* UIControl+RACSignalSupport.h */,
				D04797C2196670900066B267 /* UIControl+RACSignalSupport.m */,
				D04797C3196670900066B267 /* UIControl+RACSignalSupportPrivate.h */,
				D04797C4196670900066B267 /* UIControl+RACSignalSupportPrivate.m */,
				D04797C5196670900066B267 /* UIDatePicker+RACSignalSupport.h */,
				D04797C6196670900066B267 /* UIDatePicker+RACSignalSupport.m */,
				D04797C7196670900066B267 /* UIGestureRecognizer+RACSignalSupport.h */,
				D04797C8196670900066B267 /* UIGestureRecognizer+RACSignalSupport.m */,
				D04797C9196670900066B267 /* UIImagePickerController+RACSignalSupport.h */,
				D04797CA196670900066B267 /* UIImagePickerController+RACSignalSupport.m */,
				D04797CB196670900066B267 /* UIRefreshControl+RACCommandSupport.h */,
				D04797CC196670900066B267 /* UIRefreshControl+RACCommandSupport.m */,
				D04797CD196670900066B267 /* UISegmentedControl+RACSignalSupport.h */,
				D04797CE196670900066B267 /* UISegmentedControl+RACSignalSupport.m */,
				D04797CF196670900066B267 /* UISlider+RACSignalSupport.h */,
				D04797D0196670900066B267 /* UISlider+RACSignalSupport.m */,
				D04797D1196670900066B267 /* UIStepper+RACSignalSupport.h */,
				D04797D2196670900066B267 /* UIStepper+RACSignalSupport.m */,
				D04797D3196670900066B267 /* UISwitch+RACSignalSupport.h */,
				D04797D4196670900066B267 /* UISwitch+RACSignalSupport.m */,
				D04797D5196670900066B267 /* UITableViewCell+RACSignalSupport.h */,
				D04797D6196670900066B267 /* UITableViewCell+RACSignalSupport.m */,
				D04797D7196670900066B267 /* UITableViewHeaderFooterView+RACSignalSupport.h */,
				D04797D8196670900066B267 /* UITableViewHeaderFooterView+RACSignalSupport.m */,
				D04797D9196670900066B267 /* UITextField+RACSignalSupport.h */,
				D04797DA196670900066B267 /* UITextField+RACSignalSupport.m */,
				D04797DB196670900066B267 /* UITextView+RACSignalSupport.h */,
				D04797DC196670900066B267 /* UITextView+RACSignalSupport.m */,
			);
			name = "Objective-C";
			sourceTree = "<group>";
		};
		D04797071966706F0066B267 /* Swift */ = {
			isa = PBXGroup;
			children = (
				D047999E196678F20066B267 /* ObjectiveCBridgingSpec.swift */,
			);
			name = Swift;
			sourceTree = "<group>";
		};
		D0479708196670730066B267 /* Objective-C */ = {
			isa = PBXGroup;
			children = (
			);
			name = "Objective-C";
			sourceTree = "<group>";
		};
/* End PBXGroup section */

/* Begin PBXHeadersBuildPhase section */
		D047967019666BF30066B267 /* Headers */ = {
			isa = PBXHeadersBuildPhase;
			buildActionMask = 2147483647;
			files = (
				D047991F196670900066B267 /* RACUnarySequence.h in Headers */,
				D047967919666BF30066B267 /* ReactiveCocoa.h in Headers */,
				D047982B196670900066B267 /* NSObject+RACLifting.h in Headers */,
				D0479993196671DF0066B267 /* metamacros.h in Headers */,
				D047986B196670900066B267 /* RACBlockTrampoline.h in Headers */,
				D04798B1196670900066B267 /* RACKVOTrampoline.h in Headers */,
				D04798BB196670900066B267 /* RACObjCRuntime.h in Headers */,
				D04798A9196670900066B267 /* RACIndexSetSequence.h in Headers */,
				D04797F3196670900066B267 /* NSControl+RACCommandSupport.h in Headers */,
				D0479891196670900066B267 /* RACEmptySequence.h in Headers */,
				D047986F196670900066B267 /* RACChannel.h in Headers */,
				D0479901196670900066B267 /* RACSubscriber.h in Headers */,
				D04798E5196670900066B267 /* RACSignal.h in Headers */,
				D047980B196670900066B267 /* NSIndexSet+RACSequenceAdditions.h in Headers */,
				D04798AD196670900066B267 /* RACKVOChannel.h in Headers */,
				D047981F196670900066B267 /* NSObject+RACDeallocating.h in Headers */,
				D0479815196670900066B267 /* NSNotificationCenter+RACSupport.h in Headers */,
				D0479863196670900066B267 /* RACBacktrace.h in Headers */,
				D04798CD196670900066B267 /* RACReturnSignal.h in Headers */,
				D0479907196670900066B267 /* RACSubscriptingAssignmentTrampoline.h in Headers */,
				D04798D7196670900066B267 /* RACScheduler+Subclass.h in Headers */,
				D0479881196670900066B267 /* RACDisposable.h in Headers */,
				D04798C3196670900066B267 /* RACQueueScheduler.h in Headers */,
				D047982F196670900066B267 /* NSObject+RACPropertySubscribing.h in Headers */,
				D0479991196671DF0066B267 /* EXTScope.h in Headers */,
				D0479807196670900066B267 /* NSFileHandle+RACSupport.h in Headers */,
				D047998D196671DF0066B267 /* EXTRuntimeExtensions.h in Headers */,
				D047983B196670900066B267 /* NSSet+RACSequenceAdditions.h in Headers */,
				D04798EF196670900066B267 /* RACSignalSequence.h in Headers */,
				D04798F7196670900066B267 /* RACStream+Private.h in Headers */,
				D047984B196670900066B267 /* NSText+RACSignalSupport.h in Headers */,
				D047983F196670900066B267 /* NSString+RACKeyPathUtilities.h in Headers */,
				D04798F3196670900066B267 /* RACStream.h in Headers */,
				D047990F196670900066B267 /* RACTargetQueueScheduler.h in Headers */,
				D04798C7196670900066B267 /* RACQueueScheduler+Subclass.h in Headers */,
				D0479823196670900066B267 /* NSObject+RACDescription.h in Headers */,
				D0479923196670900066B267 /* RACUnit.h in Headers */,
				D0479877196670900066B267 /* RACCompoundDisposable.h in Headers */,
				D04797FB196670900066B267 /* NSData+RACSupport.h in Headers */,
				D047980F196670900066B267 /* NSInvocation+RACTypeParsing.h in Headers */,
				D0479803196670900066B267 /* NSEnumerator+RACSequenceAdditions.h in Headers */,
				D047992B196670900066B267 /* ReactiveCocoa-Bridging-Header.h in Headers */,
				D0479899196670900066B267 /* RACErrorSignal.h in Headers */,
				D04798DD196670900066B267 /* RACSequence.h in Headers */,
				D0479847196670900066B267 /* NSString+RACSupport.h in Headers */,
				D04798E1196670900066B267 /* RACSerialDisposable.h in Headers */,
				D04798E9196670900066B267 /* RACSignal+Operations.h in Headers */,
				D04798C9196670900066B267 /* RACReplaySubject.h in Headers */,
				D04798BF196670900066B267 /* RACPassthroughSubscriber.h in Headers */,
				D04798B5196670900066B267 /* RACMulticastConnection.h in Headers */,
				D0479827196670900066B267 /* NSObject+RACKVOWrapper.h in Headers */,
				D047991B196670900066B267 /* RACTupleSequence.h in Headers */,
				D047985F196670900066B267 /* RACArraySequence.h in Headers */,
				D0479867196670900066B267 /* RACBehaviorSubject.h in Headers */,
				D0479895196670900066B267 /* RACEmptySignal.h in Headers */,
				D04798B9196670900066B267 /* RACMulticastConnection+Private.h in Headers */,
				D04798A1196670900066B267 /* RACGroupedSignal.h in Headers */,
				D0479855196670900066B267 /* NSUserDefaults+RACSupport.h in Headers */,
				D04798A5196670900066B267 /* RACImmediateScheduler.h in Headers */,
				D04798D1196670900066B267 /* RACScheduler.h in Headers */,
				D0479873196670900066B267 /* RACCommand.h in Headers */,
				D0479917196670900066B267 /* RACTuple.h in Headers */,
				D04798D9196670900066B267 /* RACScopedDisposable.h in Headers */,
				D047998B196671DF0066B267 /* EXTKeyPathCoding.h in Headers */,
				D0479913196670900066B267 /* RACTestScheduler.h in Headers */,
				D0479889196670900066B267 /* RACDynamicSignal.h in Headers */,
				D0479837196670900066B267 /* NSOrderedSet+RACSequenceAdditions.h in Headers */,
				D04797F7196670900066B267 /* NSControl+RACTextSignalSupport.h in Headers */,
				D047987D196670900066B267 /* RACDelegateProxy.h in Headers */,
				D047990B196670900066B267 /* RACSubscriptionScheduler.h in Headers */,
				D04798FD196670900066B267 /* RACSubject.h in Headers */,
				D0479833196670900066B267 /* NSObject+RACSelectorSignal.h in Headers */,
				D0479885196670900066B267 /* RACDynamicSequence.h in Headers */,
				D047984F196670900066B267 /* NSURLConnection+RACSupport.h in Headers */,
				D04797EF196670900066B267 /* NSArray+RACSequenceAdditions.h in Headers */,
				D0479927196670900066B267 /* RACValueTransformer.h in Headers */,
				D04798D5196670900066B267 /* RACScheduler+Private.h in Headers */,
				D0479905196670900066B267 /* RACSubscriber+Private.h in Headers */,
				D04798F9196670900066B267 /* RACStringSequence.h in Headers */,
				D047981B196670900066B267 /* NSObject+RACAppKitBindings.h in Headers */,
				D047989D196670900066B267 /* RACEvent.h in Headers */,
				D047988D196670900066B267 /* RACEagerSequence.h in Headers */,
				D0479843196670900066B267 /* NSString+RACSequenceAdditions.h in Headers */,
				D04797FF196670900066B267 /* NSDictionary+RACSequenceAdditions.h in Headers */,
			);
			runOnlyForDeploymentPostprocessing = 0;
		};
		D047969719666CBF0066B267 /* Headers */ = {
			isa = PBXHeadersBuildPhase;
			buildActionMask = 2147483647;
			files = (
				D04798BA196670900066B267 /* RACMulticastConnection+Private.h in Headers */,
				D0479906196670900066B267 /* RACSubscriber+Private.h in Headers */,
				D0479966196670900066B267 /* UISegmentedControl+RACSignalSupport.h in Headers */,
				D0479830196670900066B267 /* NSObject+RACPropertySubscribing.h in Headers */,
				D047994E196670900066B267 /* UIControl+RACSignalSupport.h in Headers */,
				D04798C4196670900066B267 /* RACQueueScheduler.h in Headers */,
				D047995A196670900066B267 /* UIGestureRecognizer+RACSignalSupport.h in Headers */,
				D04798AA196670900066B267 /* RACIndexSetSequence.h in Headers */,
				D0479920196670900066B267 /* RACUnarySequence.h in Headers */,
				D0479886196670900066B267 /* RACDynamicSequence.h in Headers */,
				D0479914196670900066B267 /* RACTestScheduler.h in Headers */,
				D047994A196670900066B267 /* UICollectionReusableView+RACSignalSupport.h in Headers */,
				D0479956196670900066B267 /* UIDatePicker+RACSignalSupport.h in Headers */,
				D0479952196670900066B267 /* UIControl+RACSignalSupportPrivate.h in Headers */,
				D0479994196671DF0066B267 /* metamacros.h in Headers */,
				D04798B6196670900066B267 /* RACMulticastConnection.h in Headers */,
				D04798D6196670900066B267 /* RACScheduler+Private.h in Headers */,
				D047993E196670900066B267 /* UIAlertView+RACSignalSupport.h in Headers */,
				D047990C196670900066B267 /* RACSubscriptionScheduler.h in Headers */,
				D04798CA196670900066B267 /* RACReplaySubject.h in Headers */,
				D0479882196670900066B267 /* RACDisposable.h in Headers */,
				D0479850196670900066B267 /* NSURLConnection+RACSupport.h in Headers */,
				D0479816196670900066B267 /* NSNotificationCenter+RACSupport.h in Headers */,
				D0479808196670900066B267 /* NSFileHandle+RACSupport.h in Headers */,
				D047988A196670900066B267 /* RACDynamicSignal.h in Headers */,
				D0479824196670900066B267 /* NSObject+RACDescription.h in Headers */,
				D047992C196670900066B267 /* ReactiveCocoa-Bridging-Header.h in Headers */,
				D04798AE196670900066B267 /* RACKVOChannel.h in Headers */,
				D0479868196670900066B267 /* RACBehaviorSubject.h in Headers */,
				D0479942196670900066B267 /* UIBarButtonItem+RACCommandSupport.h in Headers */,
				D0479838196670900066B267 /* NSOrderedSet+RACSequenceAdditions.h in Headers */,
				D047996E196670900066B267 /* UIStepper+RACSignalSupport.h in Headers */,
				D0479800196670900066B267 /* NSDictionary+RACSequenceAdditions.h in Headers */,
				D047988E196670900066B267 /* RACEagerSequence.h in Headers */,
				D0479804196670900066B267 /* NSEnumerator+RACSequenceAdditions.h in Headers */,
				D047982C196670900066B267 /* NSObject+RACLifting.h in Headers */,
				D0479992196671DF0066B267 /* EXTScope.h in Headers */,
				D0479810196670900066B267 /* NSInvocation+RACTypeParsing.h in Headers */,
				D0479878196670900066B267 /* RACCompoundDisposable.h in Headers */,
				D0479848196670900066B267 /* NSString+RACSupport.h in Headers */,
				D0479918196670900066B267 /* RACTuple.h in Headers */,
				D04798C0196670900066B267 /* RACPassthroughSubscriber.h in Headers */,
				D047986C196670900066B267 /* RACBlockTrampoline.h in Headers */,
				D04797FC196670900066B267 /* NSData+RACSupport.h in Headers */,
				D0479844196670900066B267 /* NSString+RACSequenceAdditions.h in Headers */,
				D0479820196670900066B267 /* NSObject+RACDeallocating.h in Headers */,
				D04798A2196670900066B267 /* RACGroupedSignal.h in Headers */,
				D047997A196670900066B267 /* UITableViewHeaderFooterView+RACSignalSupport.h in Headers */,
				D04798B2196670900066B267 /* RACKVOTrampoline.h in Headers */,
				D04798D8196670900066B267 /* RACScheduler+Subclass.h in Headers */,
				D04798F4196670900066B267 /* RACStream.h in Headers */,
				D04798EA196670900066B267 /* RACSignal+Operations.h in Headers */,
				D0479828196670900066B267 /* NSObject+RACKVOWrapper.h in Headers */,
				D0479864196670900066B267 /* RACBacktrace.h in Headers */,
				D04798CE196670900066B267 /* RACReturnSignal.h in Headers */,
				D047993A196670900066B267 /* UIActionSheet+RACSignalSupport.h in Headers */,
				D0479985196670F50066B267 /* ReactiveCocoa.h in Headers */,
				D0479962196670900066B267 /* UIRefreshControl+RACCommandSupport.h in Headers */,
				D0479972196670900066B267 /* UISwitch+RACSignalSupport.h in Headers */,
				D0479896196670900066B267 /* RACEmptySignal.h in Headers */,
				D047991C196670900066B267 /* RACTupleSequence.h in Headers */,
				D04798D2196670900066B267 /* RACScheduler.h in Headers */,
				D04797F0196670900066B267 /* NSArray+RACSequenceAdditions.h in Headers */,
				D04798A6196670900066B267 /* RACImmediateScheduler.h in Headers */,
				D0479856196670900066B267 /* NSUserDefaults+RACSupport.h in Headers */,
				D0479892196670900066B267 /* RACEmptySequence.h in Headers */,
				D047983C196670900066B267 /* NSSet+RACSequenceAdditions.h in Headers */,
				D04798DE196670900066B267 /* RACSequence.h in Headers */,
				D047989E196670900066B267 /* RACEvent.h in Headers */,
				D047998C196671DF0066B267 /* EXTKeyPathCoding.h in Headers */,
				D04798E2196670900066B267 /* RACSerialDisposable.h in Headers */,
				D047980C196670900066B267 /* NSIndexSet+RACSequenceAdditions.h in Headers */,
				D0479982196670900066B267 /* UITextView+RACSignalSupport.h in Headers */,
				D047996A196670900066B267 /* UISlider+RACSignalSupport.h in Headers */,
				D047998E196671DF0066B267 /* EXTRuntimeExtensions.h in Headers */,
				D0479870196670900066B267 /* RACChannel.h in Headers */,
				D047995E196670900066B267 /* UIImagePickerController+RACSignalSupport.h in Headers */,
				D0479976196670900066B267 /* UITableViewCell+RACSignalSupport.h in Headers */,
				D04798C8196670900066B267 /* RACQueueScheduler+Subclass.h in Headers */,
				D0479928196670900066B267 /* RACValueTransformer.h in Headers */,
				D04798F0196670900066B267 /* RACSignalSequence.h in Headers */,
				D04798FA196670900066B267 /* RACStringSequence.h in Headers */,
				D047987E196670900066B267 /* RACDelegateProxy.h in Headers */,
				D0479834196670900066B267 /* NSObject+RACSelectorSignal.h in Headers */,
				D04798E6196670900066B267 /* RACSignal.h in Headers */,
				D0479908196670900066B267 /* RACSubscriptingAssignmentTrampoline.h in Headers */,
				D047989A196670900066B267 /* RACErrorSignal.h in Headers */,
				D047997E196670900066B267 /* UITextField+RACSignalSupport.h in Headers */,
				D04798DA196670900066B267 /* RACScopedDisposable.h in Headers */,
				D0479924196670900066B267 /* RACUnit.h in Headers */,
				D0479910196670900066B267 /* RACTargetQueueScheduler.h in Headers */,
				D0479860196670900066B267 /* RACArraySequence.h in Headers */,
				D0479840196670900066B267 /* NSString+RACKeyPathUtilities.h in Headers */,
				D04798FE196670900066B267 /* RACSubject.h in Headers */,
				D0479874196670900066B267 /* RACCommand.h in Headers */,
				D04798F8196670900066B267 /* RACStream+Private.h in Headers */,
				D0479946196670900066B267 /* UIButton+RACCommandSupport.h in Headers */,
				D04798BC196670900066B267 /* RACObjCRuntime.h in Headers */,
				D0479902196670900066B267 /* RACSubscriber.h in Headers */,
			);
			runOnlyForDeploymentPostprocessing = 0;
		};
/* End PBXHeadersBuildPhase section */

/* Begin PBXNativeTarget section */
		D047967219666BF30066B267 /* ReactiveCocoa-Mac */ = {
			isa = PBXNativeTarget;
			buildConfigurationList = D047968919666BF30066B267 /* Build configuration list for PBXNativeTarget "ReactiveCocoa-Mac" */;
			buildPhases = (
				D047966E19666BF30066B267 /* Sources */,
				D047966F19666BF30066B267 /* Frameworks */,
				D047967019666BF30066B267 /* Headers */,
				D047967119666BF30066B267 /* Resources */,
			);
			buildRules = (
			);
			dependencies = (
			);
			name = "ReactiveCocoa-Mac";
			productName = ReactiveCocoa;
			productReference = D047967319666BF30066B267 /* ReactiveCocoa.framework */;
			productType = "com.apple.product-type.framework";
		};
		D047967D19666BF30066B267 /* ReactiveCocoa-MacTests */ = {
			isa = PBXNativeTarget;
			buildConfigurationList = D047968C19666BF30066B267 /* Build configuration list for PBXNativeTarget "ReactiveCocoa-MacTests" */;
			buildPhases = (
				D047967A19666BF30066B267 /* Sources */,
				D047967B19666BF30066B267 /* Frameworks */,
				D047967C19666BF30066B267 /* Resources */,
			);
			buildRules = (
			);
			dependencies = (
				D047968119666BF30066B267 /* PBXTargetDependency */,
				D047969019666CA70066B267 /* PBXTargetDependency */,
				D047969219666CA70066B267 /* PBXTargetDependency */,
				D047969419666CAD0066B267 /* PBXTargetDependency */,
				D04796D219666CD00066B267 /* PBXTargetDependency */,
				D04796D419666CD20066B267 /* PBXTargetDependency */,
				D04796EE19666D6C0066B267 /* PBXTargetDependency */,
				D04796F819666F1D0066B267 /* PBXTargetDependency */,
				D04799A219667AF80066B267 /* PBXTargetDependency */,
				D04799A419667CAD0066B267 /* PBXTargetDependency */,
				D04799A619667E580066B267 /* PBXTargetDependency */,
				D04799AA19667E620066B267 /* PBXTargetDependency */,
			);
			name = "ReactiveCocoa-MacTests";
			productName = ReactiveCocoaTests;
			productReference = D047967E19666BF30066B267 /* ReactiveCocoa-MacTests.xctest */;
			productType = "com.apple.product-type.bundle.unit-test";
		};
		D047969919666CBF0066B267 /* ReactiveCocoa-iOS */ = {
			isa = PBXNativeTarget;
			buildConfigurationList = D04796AD19666CBF0066B267 /* Build configuration list for PBXNativeTarget "ReactiveCocoa-iOS" */;
			buildPhases = (
				D047969519666CBF0066B267 /* Sources */,
				D047969619666CBF0066B267 /* Frameworks */,
				D047969719666CBF0066B267 /* Headers */,
				D047969819666CBF0066B267 /* Resources */,
			);
			buildRules = (
			);
			dependencies = (
			);
			name = "ReactiveCocoa-iOS";
			productName = ReactiveCocoa;
			productReference = D047969A19666CBF0066B267 /* ReactiveCocoa.framework */;
			productType = "com.apple.product-type.framework";
		};
		D04796A319666CBF0066B267 /* ReactiveCocoa-iOSTests */ = {
			isa = PBXNativeTarget;
			buildConfigurationList = D04796B019666CBF0066B267 /* Build configuration list for PBXNativeTarget "ReactiveCocoa-iOSTests" */;
			buildPhases = (
				D04796A019666CBF0066B267 /* Sources */,
				D04796A119666CBF0066B267 /* Frameworks */,
				D04796A219666CBF0066B267 /* Resources */,
			);
			buildRules = (
			);
			dependencies = (
				D04796A719666CBF0066B267 /* PBXTargetDependency */,
				D04796B419666CC00066B267 /* PBXTargetDependency */,
				D04796B619666CC00066B267 /* PBXTargetDependency */,
				D04796B819666CC00066B267 /* PBXTargetDependency */,
				D04796BA19666CC00066B267 /* PBXTargetDependency */,
				D04796BC19666CC00066B267 /* PBXTargetDependency */,
				D04796BE19666CC00066B267 /* PBXTargetDependency */,
				D04796C019666CC00066B267 /* PBXTargetDependency */,
				D04796C219666CC00066B267 /* PBXTargetDependency */,
				D04796C419666CC00066B267 /* PBXTargetDependency */,
				D04796C619666CC00066B267 /* PBXTargetDependency */,
				D04796C819666CC00066B267 /* PBXTargetDependency */,
				D04796CA19666CC00066B267 /* PBXTargetDependency */,
				D04796CC19666CC00066B267 /* PBXTargetDependency */,
				D04796CE19666CC00066B267 /* PBXTargetDependency */,
				D04796D019666CCB0066B267 /* PBXTargetDependency */,
				D04796F019666DB60066B267 /* PBXTargetDependency */,
				D04796FA19666F1F0066B267 /* PBXTargetDependency */,
				D04799A819667E5D0066B267 /* PBXTargetDependency */,
				D04799AC19667E740066B267 /* PBXTargetDependency */,
			);
			name = "ReactiveCocoa-iOSTests";
			productName = ReactiveCocoaTests;
			productReference = D04796A419666CBF0066B267 /* ReactiveCocoa-iOSTests.xctest */;
			productType = "com.apple.product-type.bundle.unit-test";
		};
/* End PBXNativeTarget section */

/* Begin PBXProject section */
		D047966A19666BF30066B267 /* Project object */ = {
			isa = PBXProject;
			attributes = {
				LastUpgradeCheck = 0600;
				ORGANIZATIONNAME = GitHub;
				TargetAttributes = {
					D047967219666BF30066B267 = {
						CreatedOnToolsVersion = 6.0;
					};
					D047967D19666BF30066B267 = {
						CreatedOnToolsVersion = 6.0;
						TestTargetID = D047967219666BF30066B267;
					};
					D047969919666CBF0066B267 = {
						CreatedOnToolsVersion = 6.0;
					};
					D04796A319666CBF0066B267 = {
						CreatedOnToolsVersion = 6.0;
						TestTargetID = D047969919666CBF0066B267;
					};
				};
			};
			buildConfigurationList = D047966D19666BF30066B267 /* Build configuration list for PBXProject "ReactiveCocoa" */;
			compatibilityVersion = "Xcode 3.2";
			developmentRegion = English;
			hasScannedForEncodings = 0;
			knownRegions = (
				en,
			);
			mainGroup = D047966919666BF30066B267;
			productRefGroup = D047967419666BF30066B267 /* Products */;
			projectDirPath = "";
			projectRoot = "";
			targets = (
				D047967219666BF30066B267 /* ReactiveCocoa-Mac */,
				D047967D19666BF30066B267 /* ReactiveCocoa-MacTests */,
				D047969919666CBF0066B267 /* ReactiveCocoa-iOS */,
				D04796A319666CBF0066B267 /* ReactiveCocoa-iOSTests */,
			);
		};
/* End PBXProject section */

/* Begin PBXResourcesBuildPhase section */
		D047967119666BF30066B267 /* Resources */ = {
			isa = PBXResourcesBuildPhase;
			buildActionMask = 2147483647;
			files = (
			);
			runOnlyForDeploymentPostprocessing = 0;
		};
		D047967C19666BF30066B267 /* Resources */ = {
			isa = PBXResourcesBuildPhase;
			buildActionMask = 2147483647;
			files = (
			);
			runOnlyForDeploymentPostprocessing = 0;
		};
		D047969819666CBF0066B267 /* Resources */ = {
			isa = PBXResourcesBuildPhase;
			buildActionMask = 2147483647;
			files = (
			);
			runOnlyForDeploymentPostprocessing = 0;
		};
		D04796A219666CBF0066B267 /* Resources */ = {
			isa = PBXResourcesBuildPhase;
			buildActionMask = 2147483647;
			files = (
			);
			runOnlyForDeploymentPostprocessing = 0;
		};
/* End PBXResourcesBuildPhase section */

/* Begin PBXSourcesBuildPhase section */
		D047966E19666BF30066B267 /* Sources */ = {
			isa = PBXSourcesBuildPhase;
			buildActionMask = 2147483647;
			files = (
				D036AA4B196FB7CB00B49B76 /* Bag.swift in Sources */,
				D04798AF196670900066B267 /* RACKVOChannel.m in Sources */,
				D0479897196670900066B267 /* RACEmptySignal.m in Sources */,
				D04798DB196670900066B267 /* RACScopedDisposable.m in Sources */,
				D0479801196670900066B267 /* NSDictionary+RACSequenceAdditions.m in Sources */,
				D0479903196670900066B267 /* RACSubscriber.m in Sources */,
				D04798BD196670900066B267 /* RACObjCRuntime.m in Sources */,
				D04798A7196670900066B267 /* RACImmediateScheduler.m in Sources */,
				D04798AB196670900066B267 /* RACIndexSetSequence.m in Sources */,
				D0479831196670900066B267 /* NSObject+RACPropertySubscribing.m in Sources */,
				D0479879196670900066B267 /* RACCompoundDisposable.m in Sources */,
				D04797EB196670900066B267 /* Event.swift in Sources */,
				D0479883196670900066B267 /* RACDisposable.m in Sources */,
				D047989F196670900066B267 /* RACEvent.m in Sources */,
				D0479911196670900066B267 /* RACTargetQueueScheduler.m in Sources */,
				D047986D196670900066B267 /* RACBlockTrampoline.m in Sources */,
				D04798DF196670900066B267 /* RACSequence.m in Sources */,
				D04797DD196670900066B267 /* Action.swift in Sources */,
				D04797F9196670900066B267 /* NSControl+RACTextSignalSupport.m in Sources */,
				D04798CB196670900066B267 /* RACReplaySubject.m in Sources */,
				D047988B196670900066B267 /* RACDynamicSignal.m in Sources */,
				D0479893196670900066B267 /* RACEmptySequence.m in Sources */,
				D047988F196670900066B267 /* RACEagerSequence.m in Sources */,
				D0479935196670900066B267 /* SignalingProperty.swift in Sources */,
				D0E3CF551973AFC7004FD181 /* Errors.swift in Sources */,
				D047985D196670900066B267 /* Promise.swift in Sources */,
				D0479805196670900066B267 /* NSEnumerator+RACSequenceAdditions.m in Sources */,
				D0479925196670900066B267 /* RACUnit.m in Sources */,
				D047984D196670900066B267 /* NSText+RACSignalSupport.m in Sources */,
				D0479909196670900066B267 /* RACSubscriptingAssignmentTrampoline.m in Sources */,
				D047989B196670900066B267 /* RACErrorSignal.m in Sources */,
				D04797F5196670900066B267 /* NSControl+RACCommandSupport.m in Sources */,
				D0479811196670900066B267 /* NSInvocation+RACTypeParsing.m in Sources */,
				D04798FB196670900066B267 /* RACStringSequence.m in Sources */,
				D0479825196670900066B267 /* NSObject+RACDescription.m in Sources */,
				D04798C5196670900066B267 /* RACQueueScheduler.m in Sources */,
				D0479875196670900066B267 /* RACCommand.m in Sources */,
				D04798F1196670900066B267 /* RACSignalSequence.m in Sources */,
				D0479845196670900066B267 /* NSString+RACSequenceAdditions.m in Sources */,
				D04798B3196670900066B267 /* RACKVOTrampoline.m in Sources */,
				D0479821196670900066B267 /* NSObject+RACDeallocating.m in Sources */,
				D047985B196670900066B267 /* Producer.swift in Sources */,
				D0479921196670900066B267 /* RACUnarySequence.m in Sources */,
				D0479853196670900066B267 /* NSURLSessionExtensions.swift in Sources */,
				D047987F196670900066B267 /* RACDelegateProxy.m in Sources */,
				D04798CF196670900066B267 /* RACReturnSignal.m in Sources */,
				D04798B7196670900066B267 /* RACMulticastConnection.m in Sources */,
				D0479819196670900066B267 /* NSNotificationCenterExtensions.swift in Sources */,
				D0479871196670900066B267 /* RACChannel.m in Sources */,
				D0479849196670900066B267 /* NSString+RACSupport.m in Sources */,
				D0479841196670900066B267 /* NSString+RACKeyPathUtilities.m in Sources */,
				D04798E3196670900066B267 /* RACSerialDisposable.m in Sources */,
				D04798D3196670900066B267 /* RACScheduler.m in Sources */,
				D0479887196670900066B267 /* RACDynamicSequence.m in Sources */,
				D04798F5196670900066B267 /* RACStream.m in Sources */,
				D04797E7196670900066B267 /* Consumer.swift in Sources */,
				D04797F1196670900066B267 /* NSArray+RACSequenceAdditions.m in Sources */,
				D047982D196670900066B267 /* NSObject+RACLifting.m in Sources */,
				D04798E7196670900066B267 /* RACSignal.m in Sources */,
				D047980D196670900066B267 /* NSIndexSet+RACSequenceAdditions.m in Sources */,
				D04798FF196670900066B267 /* RACSubject.m in Sources */,
				D047990D196670900066B267 /* RACSubscriptionScheduler.m in Sources */,
				D0479929196670900066B267 /* RACValueTransformer.m in Sources */,
				D0479835196670900066B267 /* NSObject+RACSelectorSignal.m in Sources */,
				D04797FD196670900066B267 /* NSData+RACSupport.m in Sources */,
				D04797E1196670900066B267 /* Atomic.swift in Sources */,
				D04797E9196670900066B267 /* Disposable.swift in Sources */,
				D047983D196670900066B267 /* NSSet+RACSequenceAdditions.m in Sources */,
				D0479915196670900066B267 /* RACTestScheduler.m in Sources */,
				D0479865196670900066B267 /* RACBacktrace.m in Sources */,
				D0479829196670900066B267 /* NSObject+RACKVOWrapper.m in Sources */,
				D0479839196670900066B267 /* NSOrderedSet+RACSequenceAdditions.m in Sources */,
				D0479869196670900066B267 /* RACBehaviorSubject.m in Sources */,
				D04798ED196670900066B267 /* RACSignalProvider.d in Sources */,
				D0479861196670900066B267 /* RACArraySequence.m in Sources */,
				D0479933196670900066B267 /* Signal.swift in Sources */,
				D0479851196670900066B267 /* NSURLConnection+RACSupport.m in Sources */,
				D0479931196670900066B267 /* Scheduler.swift in Sources */,
				D0479857196670900066B267 /* NSUserDefaults+RACSupport.m in Sources */,
				D0479859196670900066B267 /* ObjectiveCBridging.swift in Sources */,
				D02C14B1197243CB007127D4 /* OptionalExtensions.swift in Sources */,
				D0479817196670900066B267 /* NSNotificationCenter+RACSupport.m in Sources */,
				D04798A3196670900066B267 /* RACGroupedSignal.m in Sources */,
				D047991D196670900066B267 /* RACTupleSequence.m in Sources */,
				D047998F196671DF0066B267 /* EXTRuntimeExtensions.m in Sources */,
				D04798EB196670900066B267 /* RACSignal+Operations.m in Sources */,
				D047981D196670900066B267 /* NSObject+RACAppKitBindings.m in Sources */,
				D047987B196670900066B267 /* RACCompoundDisposableProvider.d in Sources */,
				D0479809196670900066B267 /* NSFileHandle+RACSupport.m in Sources */,
				D04798C1196670900066B267 /* RACPassthroughSubscriber.m in Sources */,
				D0479919196670900066B267 /* RACTuple.m in Sources */,
			);
			runOnlyForDeploymentPostprocessing = 0;
		};
		D047967A19666BF30066B267 /* Sources */ = {
			isa = PBXSourcesBuildPhase;
			buildActionMask = 2147483647;
			files = (
				D047999F196678F20066B267 /* ObjectiveCBridgingSpec.swift in Sources */,
			);
			runOnlyForDeploymentPostprocessing = 0;
		};
		D047969519666CBF0066B267 /* Sources */ = {
			isa = PBXSourcesBuildPhase;
			buildActionMask = 2147483647;
			files = (
				D0479984196670900066B267 /* UITextView+RACSignalSupport.m in Sources */,
				D04798B0196670900066B267 /* RACKVOChannel.m in Sources */,
				D0479898196670900066B267 /* RACEmptySignal.m in Sources */,
				D0479950196670900066B267 /* UIControl+RACSignalSupport.m in Sources */,
				D0479954196670900066B267 /* UIControl+RACSignalSupportPrivate.m in Sources */,
				D0479960196670900066B267 /* UIImagePickerController+RACSignalSupport.m in Sources */,
				D047996C196670900066B267 /* UISlider+RACSignalSupport.m in Sources */,
				D04798DC196670900066B267 /* RACScopedDisposable.m in Sources */,
				D0479802196670900066B267 /* NSDictionary+RACSequenceAdditions.m in Sources */,
				D0479904196670900066B267 /* RACSubscriber.m in Sources */,
				D04798BE196670900066B267 /* RACObjCRuntime.m in Sources */,
				D0479940196670900066B267 /* UIAlertView+RACSignalSupport.m in Sources */,
				D04798A8196670900066B267 /* RACImmediateScheduler.m in Sources */,
				D0479970196670900066B267 /* UIStepper+RACSignalSupport.m in Sources */,
				D04798AC196670900066B267 /* RACIndexSetSequence.m in Sources */,
				D0479832196670900066B267 /* NSObject+RACPropertySubscribing.m in Sources */,
				D047987A196670900066B267 /* RACCompoundDisposable.m in Sources */,
				D04797EC196670900066B267 /* Event.swift in Sources */,
				D0479884196670900066B267 /* RACDisposable.m in Sources */,
				D04798A0196670900066B267 /* RACEvent.m in Sources */,
				D0479912196670900066B267 /* RACTargetQueueScheduler.m in Sources */,
				D047986E196670900066B267 /* RACBlockTrampoline.m in Sources */,
				D04798E0196670900066B267 /* RACSequence.m in Sources */,
				D0479990196671DF0066B267 /* EXTRuntimeExtensions.m in Sources */,
				D04797DE196670900066B267 /* Action.swift in Sources */,
				D047997C196670900066B267 /* UITableViewHeaderFooterView+RACSignalSupport.m in Sources */,
				D04798CC196670900066B267 /* RACReplaySubject.m in Sources */,
				D0479958196670900066B267 /* UIDatePicker+RACSignalSupport.m in Sources */,
				D047988C196670900066B267 /* RACDynamicSignal.m in Sources */,
				D0479894196670900066B267 /* RACEmptySequence.m in Sources */,
				D0479890196670900066B267 /* RACEagerSequence.m in Sources */,
				D0479936196670900066B267 /* SignalingProperty.swift in Sources */,
				D047985E196670900066B267 /* Promise.swift in Sources */,
				D0479806196670900066B267 /* NSEnumerator+RACSequenceAdditions.m in Sources */,
				D047994C196670900066B267 /* UICollectionReusableView+RACSignalSupport.m in Sources */,
				D0479926196670900066B267 /* RACUnit.m in Sources */,
				D047990A196670900066B267 /* RACSubscriptingAssignmentTrampoline.m in Sources */,
				D047989C196670900066B267 /* RACErrorSignal.m in Sources */,
				D0479812196670900066B267 /* NSInvocation+RACTypeParsing.m in Sources */,
				D04798FC196670900066B267 /* RACStringSequence.m in Sources */,
				D0479826196670900066B267 /* NSObject+RACDescription.m in Sources */,
				D0479968196670900066B267 /* UISegmentedControl+RACSignalSupport.m in Sources */,
				D04798C6196670900066B267 /* RACQueueScheduler.m in Sources */,
				D047995C196670900066B267 /* UIGestureRecognizer+RACSignalSupport.m in Sources */,
				D0479876196670900066B267 /* RACCommand.m in Sources */,
				D04798F2196670900066B267 /* RACSignalSequence.m in Sources */,
				D0479948196670900066B267 /* UIButton+RACCommandSupport.m in Sources */,
				D0479846196670900066B267 /* NSString+RACSequenceAdditions.m in Sources */,
				D04798B4196670900066B267 /* RACKVOTrampoline.m in Sources */,
				D0479822196670900066B267 /* NSObject+RACDeallocating.m in Sources */,
				D047985C196670900066B267 /* Producer.swift in Sources */,
				D0479922196670900066B267 /* RACUnarySequence.m in Sources */,
				D0479854196670900066B267 /* NSURLSessionExtensions.swift in Sources */,
				D0479880196670900066B267 /* RACDelegateProxy.m in Sources */,
				D04798D0196670900066B267 /* RACReturnSignal.m in Sources */,
				D0479980196670900066B267 /* UITextField+RACSignalSupport.m in Sources */,
				D04798B8196670900066B267 /* RACMulticastConnection.m in Sources */,
				D047981A196670900066B267 /* NSNotificationCenterExtensions.swift in Sources */,
				D0479872196670900066B267 /* RACChannel.m in Sources */,
				D047984A196670900066B267 /* NSString+RACSupport.m in Sources */,
				D0479842196670900066B267 /* NSString+RACKeyPathUtilities.m in Sources */,
				D047993C196670900066B267 /* UIActionSheet+RACSignalSupport.m in Sources */,
				D0479964196670900066B267 /* UIRefreshControl+RACCommandSupport.m in Sources */,
				D04798E4196670900066B267 /* RACSerialDisposable.m in Sources */,
				D04798D4196670900066B267 /* RACScheduler.m in Sources */,
				D0479888196670900066B267 /* RACDynamicSequence.m in Sources */,
				D04798F6196670900066B267 /* RACStream.m in Sources */,
				D04797E8196670900066B267 /* Consumer.swift in Sources */,
				D04797F2196670900066B267 /* NSArray+RACSequenceAdditions.m in Sources */,
				D047982E196670900066B267 /* NSObject+RACLifting.m in Sources */,
				D04798E8196670900066B267 /* RACSignal.m in Sources */,
				D047980E196670900066B267 /* NSIndexSet+RACSequenceAdditions.m in Sources */,
				D0479978196670900066B267 /* UITableViewCell+RACSignalSupport.m in Sources */,
				D0479900196670900066B267 /* RACSubject.m in Sources */,
				D047990E196670900066B267 /* RACSubscriptionScheduler.m in Sources */,
				D047992A196670900066B267 /* RACValueTransformer.m in Sources */,
				D02C14B2197243CB007127D4 /* OptionalExtensions.swift in Sources */,
				D0479836196670900066B267 /* NSObject+RACSelectorSignal.m in Sources */,
				D04797FE196670900066B267 /* NSData+RACSupport.m in Sources */,
				D04797E2196670900066B267 /* Atomic.swift in Sources */,
				D04797EA196670900066B267 /* Disposable.swift in Sources */,
				D047983E196670900066B267 /* NSSet+RACSequenceAdditions.m in Sources */,
				D0479916196670900066B267 /* RACTestScheduler.m in Sources */,
				D0479866196670900066B267 /* RACBacktrace.m in Sources */,
				D047982A196670900066B267 /* NSObject+RACKVOWrapper.m in Sources */,
				D047983A196670900066B267 /* NSOrderedSet+RACSequenceAdditions.m in Sources */,
				D047986A196670900066B267 /* RACBehaviorSubject.m in Sources */,
				D04798EE196670900066B267 /* RACSignalProvider.d in Sources */,
				D0479862196670900066B267 /* RACArraySequence.m in Sources */,
				D0479934196670900066B267 /* Signal.swift in Sources */,
				D0479852196670900066B267 /* NSURLConnection+RACSupport.m in Sources */,
				D0479932196670900066B267 /* Scheduler.swift in Sources */,
				D0479858196670900066B267 /* NSUserDefaults+RACSupport.m in Sources */,
				D047985A196670900066B267 /* ObjectiveCBridging.swift in Sources */,
				D0479818196670900066B267 /* NSNotificationCenter+RACSupport.m in Sources */,
				D04798A4196670900066B267 /* RACGroupedSignal.m in Sources */,
				D047991E196670900066B267 /* RACTupleSequence.m in Sources */,
				D04798EC196670900066B267 /* RACSignal+Operations.m in Sources */,
				D0479944196670900066B267 /* UIBarButtonItem+RACCommandSupport.m in Sources */,
				D047987C196670900066B267 /* RACCompoundDisposableProvider.d in Sources */,
				D0479974196670900066B267 /* UISwitch+RACSignalSupport.m in Sources */,
				D047980A196670900066B267 /* NSFileHandle+RACSupport.m in Sources */,
				D0E3CF561973AFC7004FD181 /* Errors.swift in Sources */,
				D04798C2196670900066B267 /* RACPassthroughSubscriber.m in Sources */,
				D036AA4C196FBCCD00B49B76 /* Bag.swift in Sources */,
				D047991A196670900066B267 /* RACTuple.m in Sources */,
			);
			runOnlyForDeploymentPostprocessing = 0;
		};
		D04796A019666CBF0066B267 /* Sources */ = {
			isa = PBXSourcesBuildPhase;
			buildActionMask = 2147483647;
			files = (
				D04799A0196678F20066B267 /* ObjectiveCBridgingSpec.swift in Sources */,
			);
			runOnlyForDeploymentPostprocessing = 0;
		};
/* End PBXSourcesBuildPhase section */

/* Begin PBXTargetDependency section */
		D047968119666BF30066B267 /* PBXTargetDependency */ = {
			isa = PBXTargetDependency;
			target = D047967219666BF30066B267 /* ReactiveCocoa-Mac */;
			targetProxy = D047968019666BF30066B267 /* PBXContainerItemProxy */;
		};
		D047969019666CA70066B267 /* PBXTargetDependency */ = {
			isa = PBXTargetDependency;
			target = D047967219666BF30066B267 /* ReactiveCocoa-Mac */;
			targetProxy = D047968F19666CA70066B267 /* PBXContainerItemProxy */;
		};
		D047969219666CA70066B267 /* PBXTargetDependency */ = {
			isa = PBXTargetDependency;
			target = D047967219666BF30066B267 /* ReactiveCocoa-Mac */;
			targetProxy = D047969119666CA70066B267 /* PBXContainerItemProxy */;
		};
		D047969419666CAD0066B267 /* PBXTargetDependency */ = {
			isa = PBXTargetDependency;
			target = D047967219666BF30066B267 /* ReactiveCocoa-Mac */;
			targetProxy = D047969319666CAD0066B267 /* PBXContainerItemProxy */;
		};
		D04796A719666CBF0066B267 /* PBXTargetDependency */ = {
			isa = PBXTargetDependency;
			target = D047969919666CBF0066B267 /* ReactiveCocoa-iOS */;
			targetProxy = D04796A619666CBF0066B267 /* PBXContainerItemProxy */;
		};
		D04796B419666CC00066B267 /* PBXTargetDependency */ = {
			isa = PBXTargetDependency;
			target = D047969919666CBF0066B267 /* ReactiveCocoa-iOS */;
			targetProxy = D04796B319666CC00066B267 /* PBXContainerItemProxy */;
		};
		D04796B619666CC00066B267 /* PBXTargetDependency */ = {
			isa = PBXTargetDependency;
			target = D047969919666CBF0066B267 /* ReactiveCocoa-iOS */;
			targetProxy = D04796B519666CC00066B267 /* PBXContainerItemProxy */;
		};
		D04796B819666CC00066B267 /* PBXTargetDependency */ = {
			isa = PBXTargetDependency;
			target = D047969919666CBF0066B267 /* ReactiveCocoa-iOS */;
			targetProxy = D04796B719666CC00066B267 /* PBXContainerItemProxy */;
		};
		D04796BA19666CC00066B267 /* PBXTargetDependency */ = {
			isa = PBXTargetDependency;
			target = D047969919666CBF0066B267 /* ReactiveCocoa-iOS */;
			targetProxy = D04796B919666CC00066B267 /* PBXContainerItemProxy */;
		};
		D04796BC19666CC00066B267 /* PBXTargetDependency */ = {
			isa = PBXTargetDependency;
			target = D047969919666CBF0066B267 /* ReactiveCocoa-iOS */;
			targetProxy = D04796BB19666CC00066B267 /* PBXContainerItemProxy */;
		};
		D04796BE19666CC00066B267 /* PBXTargetDependency */ = {
			isa = PBXTargetDependency;
			target = D047969919666CBF0066B267 /* ReactiveCocoa-iOS */;
			targetProxy = D04796BD19666CC00066B267 /* PBXContainerItemProxy */;
		};
		D04796C019666CC00066B267 /* PBXTargetDependency */ = {
			isa = PBXTargetDependency;
			target = D047969919666CBF0066B267 /* ReactiveCocoa-iOS */;
			targetProxy = D04796BF19666CC00066B267 /* PBXContainerItemProxy */;
		};
		D04796C219666CC00066B267 /* PBXTargetDependency */ = {
			isa = PBXTargetDependency;
			target = D047969919666CBF0066B267 /* ReactiveCocoa-iOS */;
			targetProxy = D04796C119666CC00066B267 /* PBXContainerItemProxy */;
		};
		D04796C419666CC00066B267 /* PBXTargetDependency */ = {
			isa = PBXTargetDependency;
			target = D047969919666CBF0066B267 /* ReactiveCocoa-iOS */;
			targetProxy = D04796C319666CC00066B267 /* PBXContainerItemProxy */;
		};
		D04796C619666CC00066B267 /* PBXTargetDependency */ = {
			isa = PBXTargetDependency;
			target = D047969919666CBF0066B267 /* ReactiveCocoa-iOS */;
			targetProxy = D04796C519666CC00066B267 /* PBXContainerItemProxy */;
		};
		D04796C819666CC00066B267 /* PBXTargetDependency */ = {
			isa = PBXTargetDependency;
			target = D047969919666CBF0066B267 /* ReactiveCocoa-iOS */;
			targetProxy = D04796C719666CC00066B267 /* PBXContainerItemProxy */;
		};
		D04796CA19666CC00066B267 /* PBXTargetDependency */ = {
			isa = PBXTargetDependency;
			target = D047969919666CBF0066B267 /* ReactiveCocoa-iOS */;
			targetProxy = D04796C919666CC00066B267 /* PBXContainerItemProxy */;
		};
		D04796CC19666CC00066B267 /* PBXTargetDependency */ = {
			isa = PBXTargetDependency;
			target = D047969919666CBF0066B267 /* ReactiveCocoa-iOS */;
			targetProxy = D04796CB19666CC00066B267 /* PBXContainerItemProxy */;
		};
		D04796CE19666CC00066B267 /* PBXTargetDependency */ = {
			isa = PBXTargetDependency;
			target = D047969919666CBF0066B267 /* ReactiveCocoa-iOS */;
			targetProxy = D04796CD19666CC00066B267 /* PBXContainerItemProxy */;
		};
		D04796D019666CCB0066B267 /* PBXTargetDependency */ = {
			isa = PBXTargetDependency;
			target = D047969919666CBF0066B267 /* ReactiveCocoa-iOS */;
			targetProxy = D04796CF19666CCB0066B267 /* PBXContainerItemProxy */;
		};
		D04796D219666CD00066B267 /* PBXTargetDependency */ = {
			isa = PBXTargetDependency;
			target = D047967219666BF30066B267 /* ReactiveCocoa-Mac */;
			targetProxy = D04796D119666CD00066B267 /* PBXContainerItemProxy */;
		};
		D04796D419666CD20066B267 /* PBXTargetDependency */ = {
			isa = PBXTargetDependency;
			target = D047967219666BF30066B267 /* ReactiveCocoa-Mac */;
			targetProxy = D04796D319666CD20066B267 /* PBXContainerItemProxy */;
		};
		D04796EE19666D6C0066B267 /* PBXTargetDependency */ = {
			isa = PBXTargetDependency;
			target = D047967219666BF30066B267 /* ReactiveCocoa-Mac */;
			targetProxy = D04796ED19666D6C0066B267 /* PBXContainerItemProxy */;
		};
		D04796F019666DB60066B267 /* PBXTargetDependency */ = {
			isa = PBXTargetDependency;
			target = D047969919666CBF0066B267 /* ReactiveCocoa-iOS */;
			targetProxy = D04796EF19666DB60066B267 /* PBXContainerItemProxy */;
		};
		D04796F819666F1D0066B267 /* PBXTargetDependency */ = {
			isa = PBXTargetDependency;
			target = D047967219666BF30066B267 /* ReactiveCocoa-Mac */;
			targetProxy = D04796F719666F1D0066B267 /* PBXContainerItemProxy */;
		};
		D04796FA19666F1F0066B267 /* PBXTargetDependency */ = {
			isa = PBXTargetDependency;
			target = D047969919666CBF0066B267 /* ReactiveCocoa-iOS */;
			targetProxy = D04796F919666F1F0066B267 /* PBXContainerItemProxy */;
		};
		D04799A219667AF80066B267 /* PBXTargetDependency */ = {
			isa = PBXTargetDependency;
			target = D047967219666BF30066B267 /* ReactiveCocoa-Mac */;
			targetProxy = D04799A119667AF80066B267 /* PBXContainerItemProxy */;
		};
		D04799A419667CAD0066B267 /* PBXTargetDependency */ = {
			isa = PBXTargetDependency;
			target = D047967219666BF30066B267 /* ReactiveCocoa-Mac */;
			targetProxy = D04799A319667CAD0066B267 /* PBXContainerItemProxy */;
		};
		D04799A619667E580066B267 /* PBXTargetDependency */ = {
			isa = PBXTargetDependency;
			target = D047967219666BF30066B267 /* ReactiveCocoa-Mac */;
			targetProxy = D04799A519667E580066B267 /* PBXContainerItemProxy */;
		};
		D04799A819667E5D0066B267 /* PBXTargetDependency */ = {
			isa = PBXTargetDependency;
			target = D047969919666CBF0066B267 /* ReactiveCocoa-iOS */;
			targetProxy = D04799A719667E5D0066B267 /* PBXContainerItemProxy */;
		};
		D04799AA19667E620066B267 /* PBXTargetDependency */ = {
			isa = PBXTargetDependency;
			target = D047967219666BF30066B267 /* ReactiveCocoa-Mac */;
			targetProxy = D04799A919667E620066B267 /* PBXContainerItemProxy */;
		};
		D04799AC19667E740066B267 /* PBXTargetDependency */ = {
			isa = PBXTargetDependency;
			target = D047969919666CBF0066B267 /* ReactiveCocoa-iOS */;
			targetProxy = D04799AB19667E740066B267 /* PBXContainerItemProxy */;
		};
/* End PBXTargetDependency section */

/* Begin XCBuildConfiguration section */
		D047968719666BF30066B267 /* Debug */ = {
			isa = XCBuildConfiguration;
			baseConfigurationReference = D04796D919666CE40066B267 /* Debug.xcconfig */;
			buildSettings = {
				CLANG_CXX_LANGUAGE_STANDARD = "gnu++0x";
				CLANG_CXX_LIBRARY = "libc++";
				CURRENT_PROJECT_VERSION = 1;
				GCC_PREFIX_HEADER = "ReactiveCocoa/ReactiveCocoa-Prefix.pch";
				IPHONEOS_DEPLOYMENT_TARGET = 7.0;
				MACOSX_DEPLOYMENT_TARGET = 10.9;
				TARGETED_DEVICE_FAMILY = "1,2";
				VERSIONING_SYSTEM = "apple-generic";
				VERSION_INFO_PREFIX = "";
			};
			name = Debug;
		};
		D047968819666BF30066B267 /* Release */ = {
			isa = XCBuildConfiguration;
			baseConfigurationReference = D04796DB19666CE40066B267 /* Release.xcconfig */;
			buildSettings = {
				CLANG_CXX_LANGUAGE_STANDARD = "gnu++0x";
				CLANG_CXX_LIBRARY = "libc++";
				CURRENT_PROJECT_VERSION = 1;
				GCC_PREFIX_HEADER = "ReactiveCocoa/ReactiveCocoa-Prefix.pch";
				IPHONEOS_DEPLOYMENT_TARGET = 7.0;
				MACOSX_DEPLOYMENT_TARGET = 10.9;
				TARGETED_DEVICE_FAMILY = "1,2";
				VERSIONING_SYSTEM = "apple-generic";
				VERSION_INFO_PREFIX = "";
			};
			name = Release;
		};
		D047968A19666BF30066B267 /* Debug */ = {
			isa = XCBuildConfiguration;
			baseConfigurationReference = D04796EA19666CE40066B267 /* Mac-Framework.xcconfig */;
			buildSettings = {
				DYLIB_COMPATIBILITY_VERSION = 1;
				DYLIB_CURRENT_VERSION = 1;
				FRAMEWORK_SEARCH_PATHS = (
					"$(inherited)",
					"$(USER_LIBRARY_DIR)/Developer/Xcode/DerivedData/ReactiveCocoa-fvhormsvfcxumbbehgudvscdctdn/Build/Products/Debug",
				);
				FRAMEWORK_VERSION = A;
				INFOPLIST_FILE = ReactiveCocoa/Info.plist;
				LD_RUNPATH_SEARCH_PATHS = "$(inherited) @executable_path/../Frameworks @loader_path/../Frameworks";
				PRODUCT_NAME = ReactiveCocoa;
				SWIFT_OPTIMIZATION_LEVEL = "-Onone";
			};
			name = Debug;
		};
		D047968B19666BF30066B267 /* Release */ = {
			isa = XCBuildConfiguration;
			baseConfigurationReference = D04796EA19666CE40066B267 /* Mac-Framework.xcconfig */;
			buildSettings = {
				DYLIB_COMPATIBILITY_VERSION = 1;
				DYLIB_CURRENT_VERSION = 1;
				FRAMEWORK_SEARCH_PATHS = (
					"$(inherited)",
					"$(USER_LIBRARY_DIR)/Developer/Xcode/DerivedData/ReactiveCocoa-fvhormsvfcxumbbehgudvscdctdn/Build/Products/Debug",
				);
				FRAMEWORK_VERSION = A;
				INFOPLIST_FILE = ReactiveCocoa/Info.plist;
				LD_RUNPATH_SEARCH_PATHS = "$(inherited) @executable_path/../Frameworks @loader_path/../Frameworks";
				PRODUCT_NAME = ReactiveCocoa;
			};
			name = Release;
		};
		D047968D19666BF30066B267 /* Debug */ = {
			isa = XCBuildConfiguration;
			baseConfigurationReference = D04796E719666CE40066B267 /* Mac-Application.xcconfig */;
			buildSettings = {
				GCC_PREFIX_HEADER = "ReactiveCocoaTests/ReactiveCocoaTests-Prefix.pch";
				INFOPLIST_FILE = ReactiveCocoaTests/Info.plist;
				PRODUCT_NAME = "$(TARGET_NAME)";
			};
			name = Debug;
		};
		D047968E19666BF30066B267 /* Release */ = {
			isa = XCBuildConfiguration;
			baseConfigurationReference = D04796E719666CE40066B267 /* Mac-Application.xcconfig */;
			buildSettings = {
				GCC_PREFIX_HEADER = "ReactiveCocoaTests/ReactiveCocoaTests-Prefix.pch";
				INFOPLIST_FILE = ReactiveCocoaTests/Info.plist;
				PRODUCT_NAME = "$(TARGET_NAME)";
			};
			name = Release;
		};
		D04796AE19666CBF0066B267 /* Debug */ = {
			isa = XCBuildConfiguration;
			baseConfigurationReference = D04796E419666CE40066B267 /* iOS-Framework.xcconfig */;
			buildSettings = {
				DYLIB_COMPATIBILITY_VERSION = 1;
				DYLIB_CURRENT_VERSION = 1;
				FRAMEWORK_SEARCH_PATHS = (
					"$(inherited)",
					"$(USER_LIBRARY_DIR)/Developer/Xcode/DerivedData/ReactiveCocoa-fvhormsvfcxumbbehgudvscdctdn/Build/Products/Debug",
				);
				INFOPLIST_FILE = ReactiveCocoa/Info.plist;
				LD_RUNPATH_SEARCH_PATHS = "$(inherited) @executable_path/Frameworks @loader_path/Frameworks";
				PRODUCT_NAME = ReactiveCocoa;
				SWIFT_OPTIMIZATION_LEVEL = "-Onone";
			};
			name = Debug;
		};
		D04796AF19666CBF0066B267 /* Release */ = {
			isa = XCBuildConfiguration;
			baseConfigurationReference = D04796E419666CE40066B267 /* iOS-Framework.xcconfig */;
			buildSettings = {
				DYLIB_COMPATIBILITY_VERSION = 1;
				DYLIB_CURRENT_VERSION = 1;
				FRAMEWORK_SEARCH_PATHS = (
					"$(inherited)",
					"$(USER_LIBRARY_DIR)/Developer/Xcode/DerivedData/ReactiveCocoa-fvhormsvfcxumbbehgudvscdctdn/Build/Products/Debug",
				);
				INFOPLIST_FILE = ReactiveCocoa/Info.plist;
				LD_RUNPATH_SEARCH_PATHS = "$(inherited) @executable_path/Frameworks @loader_path/Frameworks";
				PRODUCT_NAME = ReactiveCocoa;
			};
			name = Release;
		};
		D04796B119666CBF0066B267 /* Debug */ = {
			isa = XCBuildConfiguration;
			baseConfigurationReference = D04796E219666CE40066B267 /* iOS-Application.xcconfig */;
			buildSettings = {
				CLANG_ENABLE_MODULES = YES;
				FRAMEWORK_SEARCH_PATHS = (
					"$(SDKROOT)/Developer/Library/Frameworks",
					"$(inherited)",
				);
				GCC_PREFIX_HEADER = "ReactiveCocoaTests/ReactiveCocoaTests-Prefix.pch";
				INFOPLIST_FILE = ReactiveCocoaTests/Info.plist;
				LD_RUNPATH_SEARCH_PATHS = "$(inherited) @executable_path/Frameworks @loader_path/Frameworks";
				PRODUCT_NAME = "$(TARGET_NAME)";
				SWIFT_OPTIMIZATION_LEVEL = "-Onone";
			};
			name = Debug;
		};
		D04796B219666CBF0066B267 /* Release */ = {
			isa = XCBuildConfiguration;
			baseConfigurationReference = D04796E219666CE40066B267 /* iOS-Application.xcconfig */;
			buildSettings = {
				CLANG_ENABLE_MODULES = YES;
				FRAMEWORK_SEARCH_PATHS = (
					"$(SDKROOT)/Developer/Library/Frameworks",
					"$(inherited)",
				);
				GCC_PREFIX_HEADER = "ReactiveCocoaTests/ReactiveCocoaTests-Prefix.pch";
				INFOPLIST_FILE = ReactiveCocoaTests/Info.plist;
				LD_RUNPATH_SEARCH_PATHS = "$(inherited) @executable_path/Frameworks @loader_path/Frameworks";
				PRODUCT_NAME = "$(TARGET_NAME)";
			};
			name = Release;
		};
		D04796FB19666F510066B267 /* Profile */ = {
			isa = XCBuildConfiguration;
			baseConfigurationReference = D04796DA19666CE40066B267 /* Profile.xcconfig */;
			buildSettings = {
				CLANG_CXX_LANGUAGE_STANDARD = "gnu++0x";
				CLANG_CXX_LIBRARY = "libc++";
				CURRENT_PROJECT_VERSION = 1;
				GCC_PREFIX_HEADER = "ReactiveCocoa/ReactiveCocoa-Prefix.pch";
				IPHONEOS_DEPLOYMENT_TARGET = 7.0;
				MACOSX_DEPLOYMENT_TARGET = 10.9;
				TARGETED_DEVICE_FAMILY = "1,2";
				VERSIONING_SYSTEM = "apple-generic";
				VERSION_INFO_PREFIX = "";
			};
			name = Profile;
		};
		D04796FC19666F510066B267 /* Profile */ = {
			isa = XCBuildConfiguration;
			baseConfigurationReference = D04796EA19666CE40066B267 /* Mac-Framework.xcconfig */;
			buildSettings = {
				DYLIB_COMPATIBILITY_VERSION = 1;
				DYLIB_CURRENT_VERSION = 1;
				FRAMEWORK_SEARCH_PATHS = (
					"$(inherited)",
					"$(USER_LIBRARY_DIR)/Developer/Xcode/DerivedData/ReactiveCocoa-fvhormsvfcxumbbehgudvscdctdn/Build/Products/Debug",
				);
				FRAMEWORK_VERSION = A;
				INFOPLIST_FILE = ReactiveCocoa/Info.plist;
				LD_RUNPATH_SEARCH_PATHS = "$(inherited) @executable_path/../Frameworks @loader_path/../Frameworks";
				PRODUCT_NAME = ReactiveCocoa;
			};
			name = Profile;
		};
		D04796FD19666F510066B267 /* Profile */ = {
			isa = XCBuildConfiguration;
			baseConfigurationReference = D04796E719666CE40066B267 /* Mac-Application.xcconfig */;
			buildSettings = {
				GCC_PREFIX_HEADER = "ReactiveCocoaTests/ReactiveCocoaTests-Prefix.pch";
				INFOPLIST_FILE = ReactiveCocoaTests/Info.plist;
				PRODUCT_NAME = "$(TARGET_NAME)";
			};
			name = Profile;
		};
		D04796FE19666F510066B267 /* Profile */ = {
			isa = XCBuildConfiguration;
			baseConfigurationReference = D04796E419666CE40066B267 /* iOS-Framework.xcconfig */;
			buildSettings = {
				DYLIB_COMPATIBILITY_VERSION = 1;
				DYLIB_CURRENT_VERSION = 1;
				FRAMEWORK_SEARCH_PATHS = (
					"$(inherited)",
					"$(USER_LIBRARY_DIR)/Developer/Xcode/DerivedData/ReactiveCocoa-fvhormsvfcxumbbehgudvscdctdn/Build/Products/Debug",
				);
				INFOPLIST_FILE = ReactiveCocoa/Info.plist;
				LD_RUNPATH_SEARCH_PATHS = "$(inherited) @executable_path/Frameworks @loader_path/Frameworks";
				PRODUCT_NAME = ReactiveCocoa;
			};
			name = Profile;
		};
		D04796FF19666F510066B267 /* Profile */ = {
			isa = XCBuildConfiguration;
			baseConfigurationReference = D04796E219666CE40066B267 /* iOS-Application.xcconfig */;
			buildSettings = {
				CLANG_ENABLE_MODULES = YES;
				FRAMEWORK_SEARCH_PATHS = (
					"$(SDKROOT)/Developer/Library/Frameworks",
					"$(inherited)",
				);
				GCC_PREFIX_HEADER = "ReactiveCocoaTests/ReactiveCocoaTests-Prefix.pch";
				INFOPLIST_FILE = ReactiveCocoaTests/Info.plist;
				LD_RUNPATH_SEARCH_PATHS = "$(inherited) @executable_path/Frameworks @loader_path/Frameworks";
				PRODUCT_NAME = "$(TARGET_NAME)";
			};
			name = Profile;
		};
		D047970019666F550066B267 /* Test */ = {
			isa = XCBuildConfiguration;
			baseConfigurationReference = D04796DC19666CE40066B267 /* Test.xcconfig */;
			buildSettings = {
				CLANG_CXX_LANGUAGE_STANDARD = "gnu++0x";
				CLANG_CXX_LIBRARY = "libc++";
				CURRENT_PROJECT_VERSION = 1;
				GCC_PREFIX_HEADER = "ReactiveCocoa/ReactiveCocoa-Prefix.pch";
				IPHONEOS_DEPLOYMENT_TARGET = 7.0;
				MACOSX_DEPLOYMENT_TARGET = 10.9;
				TARGETED_DEVICE_FAMILY = "1,2";
				VERSIONING_SYSTEM = "apple-generic";
				VERSION_INFO_PREFIX = "";
			};
			name = Test;
		};
		D047970119666F550066B267 /* Test */ = {
			isa = XCBuildConfiguration;
			baseConfigurationReference = D04796EA19666CE40066B267 /* Mac-Framework.xcconfig */;
			buildSettings = {
				DYLIB_COMPATIBILITY_VERSION = 1;
				DYLIB_CURRENT_VERSION = 1;
				FRAMEWORK_SEARCH_PATHS = (
					"$(inherited)",
					"$(USER_LIBRARY_DIR)/Developer/Xcode/DerivedData/ReactiveCocoa-fvhormsvfcxumbbehgudvscdctdn/Build/Products/Debug",
				);
				FRAMEWORK_VERSION = A;
				INFOPLIST_FILE = ReactiveCocoa/Info.plist;
				LD_RUNPATH_SEARCH_PATHS = "$(inherited) @executable_path/../Frameworks @loader_path/../Frameworks";
				PRODUCT_NAME = ReactiveCocoa;
				SWIFT_OPTIMIZATION_LEVEL = "-Onone";
			};
			name = Test;
		};
		D047970219666F550066B267 /* Test */ = {
			isa = XCBuildConfiguration;
			baseConfigurationReference = D04796E719666CE40066B267 /* Mac-Application.xcconfig */;
			buildSettings = {
				GCC_PREFIX_HEADER = "ReactiveCocoaTests/ReactiveCocoaTests-Prefix.pch";
				INFOPLIST_FILE = ReactiveCocoaTests/Info.plist;
				PRODUCT_NAME = "$(TARGET_NAME)";
			};
			name = Test;
		};
		D047970319666F550066B267 /* Test */ = {
			isa = XCBuildConfiguration;
			baseConfigurationReference = D04796E419666CE40066B267 /* iOS-Framework.xcconfig */;
			buildSettings = {
				DYLIB_COMPATIBILITY_VERSION = 1;
				DYLIB_CURRENT_VERSION = 1;
				FRAMEWORK_SEARCH_PATHS = (
					"$(inherited)",
					"$(USER_LIBRARY_DIR)/Developer/Xcode/DerivedData/ReactiveCocoa-fvhormsvfcxumbbehgudvscdctdn/Build/Products/Debug",
				);
				INFOPLIST_FILE = ReactiveCocoa/Info.plist;
				LD_RUNPATH_SEARCH_PATHS = "$(inherited) @executable_path/Frameworks @loader_path/Frameworks";
				PRODUCT_NAME = ReactiveCocoa;
				SWIFT_OPTIMIZATION_LEVEL = "-Onone";
			};
			name = Test;
		};
		D047970419666F550066B267 /* Test */ = {
			isa = XCBuildConfiguration;
			baseConfigurationReference = D04796E219666CE40066B267 /* iOS-Application.xcconfig */;
			buildSettings = {
				CLANG_ENABLE_MODULES = YES;
				FRAMEWORK_SEARCH_PATHS = (
					"$(SDKROOT)/Developer/Library/Frameworks",
					"$(inherited)",
				);
				GCC_PREFIX_HEADER = "ReactiveCocoaTests/ReactiveCocoaTests-Prefix.pch";
				INFOPLIST_FILE = ReactiveCocoaTests/Info.plist;
				LD_RUNPATH_SEARCH_PATHS = "$(inherited) @executable_path/Frameworks @loader_path/Frameworks";
				PRODUCT_NAME = "$(TARGET_NAME)";
				SWIFT_OPTIMIZATION_LEVEL = "-Onone";
			};
			name = Test;
		};
/* End XCBuildConfiguration section */

/* Begin XCConfigurationList section */
		D047966D19666BF30066B267 /* Build configuration list for PBXProject "ReactiveCocoa" */ = {
			isa = XCConfigurationList;
			buildConfigurations = (
				D047968719666BF30066B267 /* Debug */,
				D047970019666F550066B267 /* Test */,
				D047968819666BF30066B267 /* Release */,
				D04796FB19666F510066B267 /* Profile */,
			);
			defaultConfigurationIsVisible = 0;
			defaultConfigurationName = Release;
		};
		D047968919666BF30066B267 /* Build configuration list for PBXNativeTarget "ReactiveCocoa-Mac" */ = {
			isa = XCConfigurationList;
			buildConfigurations = (
				D047968A19666BF30066B267 /* Debug */,
				D047970119666F550066B267 /* Test */,
				D047968B19666BF30066B267 /* Release */,
				D04796FC19666F510066B267 /* Profile */,
			);
			defaultConfigurationIsVisible = 0;
			defaultConfigurationName = Release;
		};
		D047968C19666BF30066B267 /* Build configuration list for PBXNativeTarget "ReactiveCocoa-MacTests" */ = {
			isa = XCConfigurationList;
			buildConfigurations = (
				D047968D19666BF30066B267 /* Debug */,
				D047970219666F550066B267 /* Test */,
				D047968E19666BF30066B267 /* Release */,
				D04796FD19666F510066B267 /* Profile */,
			);
			defaultConfigurationIsVisible = 0;
			defaultConfigurationName = Release;
		};
		D04796AD19666CBF0066B267 /* Build configuration list for PBXNativeTarget "ReactiveCocoa-iOS" */ = {
			isa = XCConfigurationList;
			buildConfigurations = (
				D04796AE19666CBF0066B267 /* Debug */,
				D047970319666F550066B267 /* Test */,
				D04796AF19666CBF0066B267 /* Release */,
				D04796FE19666F510066B267 /* Profile */,
			);
			defaultConfigurationIsVisible = 0;
			defaultConfigurationName = Release;
		};
		D04796B019666CBF0066B267 /* Build configuration list for PBXNativeTarget "ReactiveCocoa-iOSTests" */ = {
			isa = XCConfigurationList;
			buildConfigurations = (
				D04796B119666CBF0066B267 /* Debug */,
				D047970419666F550066B267 /* Test */,
				D04796B219666CBF0066B267 /* Release */,
				D04796FF19666F510066B267 /* Profile */,
			);
			defaultConfigurationIsVisible = 0;
			defaultConfigurationName = Release;
		};
/* End XCConfigurationList section */
	};
	rootObject = D047966A19666BF30066B267 /* Project object */;
}<|MERGE_RESOLUTION|>--- conflicted
+++ resolved
@@ -18,13 +18,6 @@
 		D04797DE196670900066B267 /* Action.swift in Sources */ = {isa = PBXBuildFile; fileRef = D0479709196670900066B267 /* Action.swift */; };
 		D04797E1196670900066B267 /* Atomic.swift in Sources */ = {isa = PBXBuildFile; fileRef = D047970B196670900066B267 /* Atomic.swift */; };
 		D04797E2196670900066B267 /* Atomic.swift in Sources */ = {isa = PBXBuildFile; fileRef = D047970B196670900066B267 /* Atomic.swift */; };
-<<<<<<< HEAD
-		D04797E5196670900066B267 /* EventBuffer.swift in Sources */ = {isa = PBXBuildFile; fileRef = D047970D196670900066B267 /* EventBuffer.swift */; };
-		D04797E6196670900066B267 /* EventBuffer.swift in Sources */ = {isa = PBXBuildFile; fileRef = D047970D196670900066B267 /* EventBuffer.swift */; };
-=======
-		D04797E3196670900066B267 /* Box.swift in Sources */ = {isa = PBXBuildFile; fileRef = D047970C196670900066B267 /* Box.swift */; };
-		D04797E4196670900066B267 /* Box.swift in Sources */ = {isa = PBXBuildFile; fileRef = D047970C196670900066B267 /* Box.swift */; };
->>>>>>> 67a5224a
 		D04797E7196670900066B267 /* Consumer.swift in Sources */ = {isa = PBXBuildFile; fileRef = D047970E196670900066B267 /* Consumer.swift */; };
 		D04797E8196670900066B267 /* Consumer.swift in Sources */ = {isa = PBXBuildFile; fileRef = D047970E196670900066B267 /* Consumer.swift */; };
 		D04797E9196670900066B267 /* Disposable.swift in Sources */ = {isa = PBXBuildFile; fileRef = D047970F196670900066B267 /* Disposable.swift */; };
@@ -400,13 +393,10 @@
 		D047999D196673B00066B267 /* Quick.framework in Frameworks */ = {isa = PBXBuildFile; fileRef = D0479999196673AC0066B267 /* Quick.framework */; };
 		D047999F196678F20066B267 /* ObjectiveCBridgingSpec.swift in Sources */ = {isa = PBXBuildFile; fileRef = D047999E196678F20066B267 /* ObjectiveCBridgingSpec.swift */; };
 		D04799A0196678F20066B267 /* ObjectiveCBridgingSpec.swift in Sources */ = {isa = PBXBuildFile; fileRef = D047999E196678F20066B267 /* ObjectiveCBridgingSpec.swift */; };
-<<<<<<< HEAD
 		D095745519733BAD002D44C1 /* swiftz_core.framework in Frameworks */ = {isa = PBXBuildFile; fileRef = D095745419733BAD002D44C1 /* swiftz_core.framework */; };
 		D095745619733BB1002D44C1 /* swiftz_core.framework in Frameworks */ = {isa = PBXBuildFile; fileRef = D095745419733BAD002D44C1 /* swiftz_core.framework */; };
-=======
 		D0E3CF551973AFC7004FD181 /* Errors.swift in Sources */ = {isa = PBXBuildFile; fileRef = D0E3CF541973AFC7004FD181 /* Errors.swift */; };
 		D0E3CF561973AFC7004FD181 /* Errors.swift in Sources */ = {isa = PBXBuildFile; fileRef = D0E3CF541973AFC7004FD181 /* Errors.swift */; };
->>>>>>> 67a5224a
 /* End PBXBuildFile section */
 
 /* Begin PBXContainerItemProxy section */
@@ -666,11 +656,6 @@
 		D04796EC19666CE40066B267 /* README.md */ = {isa = PBXFileReference; lastKnownFileType = net.daringfireball.markdown; path = README.md; sourceTree = "<group>"; };
 		D0479709196670900066B267 /* Action.swift */ = {isa = PBXFileReference; fileEncoding = 4; lastKnownFileType = sourcecode.swift; path = Action.swift; sourceTree = "<group>"; };
 		D047970B196670900066B267 /* Atomic.swift */ = {isa = PBXFileReference; fileEncoding = 4; lastKnownFileType = sourcecode.swift; path = Atomic.swift; sourceTree = "<group>"; };
-<<<<<<< HEAD
-		D047970D196670900066B267 /* EventBuffer.swift */ = {isa = PBXFileReference; fileEncoding = 4; lastKnownFileType = sourcecode.swift; path = EventBuffer.swift; sourceTree = "<group>"; };
-=======
-		D047970C196670900066B267 /* Box.swift */ = {isa = PBXFileReference; fileEncoding = 4; lastKnownFileType = sourcecode.swift; path = Box.swift; sourceTree = "<group>"; };
->>>>>>> 67a5224a
 		D047970E196670900066B267 /* Consumer.swift */ = {isa = PBXFileReference; fileEncoding = 4; lastKnownFileType = sourcecode.swift; path = Consumer.swift; sourceTree = "<group>"; };
 		D047970F196670900066B267 /* Disposable.swift */ = {isa = PBXFileReference; fileEncoding = 4; lastKnownFileType = sourcecode.swift; path = Disposable.swift; sourceTree = "<group>"; };
 		D0479710196670900066B267 /* Event.swift */ = {isa = PBXFileReference; fileEncoding = 4; lastKnownFileType = sourcecode.swift; path = Event.swift; sourceTree = "<group>"; };
@@ -882,11 +867,8 @@
 		D0479998196673AC0066B267 /* Nimble.framework */ = {isa = PBXFileReference; lastKnownFileType = wrapper.framework; path = Nimble.framework; sourceTree = BUILT_PRODUCTS_DIR; };
 		D0479999196673AC0066B267 /* Quick.framework */ = {isa = PBXFileReference; lastKnownFileType = wrapper.framework; path = Quick.framework; sourceTree = BUILT_PRODUCTS_DIR; };
 		D047999E196678F20066B267 /* ObjectiveCBridgingSpec.swift */ = {isa = PBXFileReference; fileEncoding = 4; lastKnownFileType = sourcecode.swift; path = ObjectiveCBridgingSpec.swift; sourceTree = "<group>"; };
-<<<<<<< HEAD
 		D095745419733BAD002D44C1 /* swiftz_core.framework */ = {isa = PBXFileReference; lastKnownFileType = wrapper.framework; name = swiftz_core.framework; path = "../../../../../../../../../Library/Developer/Xcode/DerivedData/ReactiveCocoa-fvhormsvfcxumbbehgudvscdctdn/Build/Products/Debug/swiftz_core.framework"; sourceTree = "<group>"; };
-=======
 		D0E3CF541973AFC7004FD181 /* Errors.swift */ = {isa = PBXFileReference; fileEncoding = 4; lastKnownFileType = sourcecode.swift; path = Errors.swift; sourceTree = "<group>"; };
->>>>>>> 67a5224a
 /* End PBXFileReference section */
 
 /* Begin PBXFrameworksBuildPhase section */
@@ -1068,11 +1050,6 @@
 				D047970F196670900066B267 /* Disposable.swift */,
 				D0E3CF541973AFC7004FD181 /* Errors.swift */,
 				D0479710196670900066B267 /* Event.swift */,
-<<<<<<< HEAD
-				D047970D196670900066B267 /* EventBuffer.swift */,
-=======
-				D0479711196670900066B267 /* Identity.swift */,
->>>>>>> 67a5224a
 				D0479727196670900066B267 /* NSNotificationCenterExtensions.swift */,
 				D0479744196670900066B267 /* NSURLSessionExtensions.swift */,
 				D0479747196670900066B267 /* ObjectiveCBridging.swift */,
