// !$*UTF8*$!
{
	archiveVersion = 1;
	classes = {
	};
	objectVersion = 46;
	objects = {

/* Begin PBXBuildFile section */
		1E893381171647A5009071B0 /* NSObjectRACPropertySubscribingExamples.m in Sources */ = {isa = PBXBuildFile; fileRef = 1E893380171647A5009071B0 /* NSObjectRACPropertySubscribingExamples.m */; };
		1EC06B17173CB04000365258 /* UIGestureRecognizer+RACSignalSupport.h in Headers */ = {isa = PBXBuildFile; fileRef = 1EC06B15173CB04000365258 /* UIGestureRecognizer+RACSignalSupport.h */; settings = {ATTRIBUTES = (Public, ); }; };
		1EC06B18173CB04000365258 /* UIGestureRecognizer+RACSignalSupport.m in Sources */ = {isa = PBXBuildFile; fileRef = 1EC06B16173CB04000365258 /* UIGestureRecognizer+RACSignalSupport.m */; };
		27A887D11703DC6800040001 /* UIBarButtonItem+RACCommandSupport.m in Sources */ = {isa = PBXBuildFile; fileRef = 27A887C81703DB4F00040001 /* UIBarButtonItem+RACCommandSupport.m */; };
		27A887D21703DDEB00040001 /* UIBarButtonItem+RACCommandSupport.h in Headers */ = {isa = PBXBuildFile; fileRef = 27A887C71703DB4F00040001 /* UIBarButtonItem+RACCommandSupport.h */; settings = {ATTRIBUTES = (Public, ); }; };
		5EE9A7931760D61300EAF5A2 /* UIButton+RACCommandSupport.h in Headers */ = {isa = PBXBuildFile; fileRef = 5EE9A7911760D61300EAF5A2 /* UIButton+RACCommandSupport.h */; settings = {ATTRIBUTES = (Public, ); }; };
		5EE9A7941760D61300EAF5A2 /* UIButton+RACCommandSupport.m in Sources */ = {isa = PBXBuildFile; fileRef = 5EE9A7921760D61300EAF5A2 /* UIButton+RACCommandSupport.m */; };
		5EE9A79B1760D88500EAF5A2 /* UIButtonRACSupportSpec.m in Sources */ = {isa = PBXBuildFile; fileRef = 5EE9A79A1760D88500EAF5A2 /* UIButtonRACSupportSpec.m */; };
		5F244771167E5EDE0062180C /* RACPropertySubject.h in Headers */ = {isa = PBXBuildFile; fileRef = 5F24476F167E5EDE0062180C /* RACPropertySubject.h */; settings = {ATTRIBUTES = (Public, ); }; };
		5F244772167E5EDE0062180C /* RACPropertySubject.h in Headers */ = {isa = PBXBuildFile; fileRef = 5F24476F167E5EDE0062180C /* RACPropertySubject.h */; settings = {ATTRIBUTES = (Public, ); }; };
		5F244773167E5EDE0062180C /* RACPropertySubject.m in Sources */ = {isa = PBXBuildFile; fileRef = 5F244770167E5EDE0062180C /* RACPropertySubject.m */; };
		5F244774167E5EDE0062180C /* RACPropertySubject.m in Sources */ = {isa = PBXBuildFile; fileRef = 5F244770167E5EDE0062180C /* RACPropertySubject.m */; };
		5F2447AD167E87C50062180C /* RACObservablePropertySubjectSpec.m in Sources */ = {isa = PBXBuildFile; fileRef = 5F2447AC167E87C50062180C /* RACObservablePropertySubjectSpec.m */; };
		5F45A885168CFA3E00B58A2B /* RACObservablePropertySubject.h in Headers */ = {isa = PBXBuildFile; fileRef = 5F45A883168CFA3E00B58A2B /* RACObservablePropertySubject.h */; settings = {ATTRIBUTES = (Public, ); }; };
		5F45A886168CFA3E00B58A2B /* RACObservablePropertySubject.h in Headers */ = {isa = PBXBuildFile; fileRef = 5F45A883168CFA3E00B58A2B /* RACObservablePropertySubject.h */; settings = {ATTRIBUTES = (Public, ); }; };
		5F45A887168CFA3E00B58A2B /* RACObservablePropertySubject.m in Sources */ = {isa = PBXBuildFile; fileRef = 5F45A884168CFA3E00B58A2B /* RACObservablePropertySubject.m */; };
		5F45A888168CFA3E00B58A2B /* RACObservablePropertySubject.m in Sources */ = {isa = PBXBuildFile; fileRef = 5F45A884168CFA3E00B58A2B /* RACObservablePropertySubject.m */; };
		5F6FE84C169251E900A8D7A6 /* NSObject+RACObservablePropertySubject.h in Headers */ = {isa = PBXBuildFile; fileRef = 5F6FE84B169251E900A8D7A6 /* NSObject+RACObservablePropertySubject.h */; settings = {ATTRIBUTES = (Public, ); }; };
		5F6FE84F1692524B00A8D7A6 /* NSObject+RACObservablePropertySubject.m in Sources */ = {isa = PBXBuildFile; fileRef = 5F6FE84E1692524B00A8D7A6 /* NSObject+RACObservablePropertySubject.m */; };
		5F6FE8501692524B00A8D7A6 /* NSObject+RACObservablePropertySubject.m in Sources */ = {isa = PBXBuildFile; fileRef = 5F6FE84E1692524B00A8D7A6 /* NSObject+RACObservablePropertySubject.m */; };
		5F6FE8531692568A00A8D7A6 /* RACBinding.h in Headers */ = {isa = PBXBuildFile; fileRef = 5F6FE8511692568A00A8D7A6 /* RACBinding.h */; settings = {ATTRIBUTES = (Public, ); }; };
		5F6FE8541692568A00A8D7A6 /* RACBinding.h in Headers */ = {isa = PBXBuildFile; fileRef = 5F6FE8511692568A00A8D7A6 /* RACBinding.h */; settings = {ATTRIBUTES = (Public, ); }; };
		5F6FE8551692568A00A8D7A6 /* RACBinding.m in Sources */ = {isa = PBXBuildFile; fileRef = 5F6FE8521692568A00A8D7A6 /* RACBinding.m */; };
		5F6FE8561692568A00A8D7A6 /* RACBinding.m in Sources */ = {isa = PBXBuildFile; fileRef = 5F6FE8521692568A00A8D7A6 /* RACBinding.m */; };
		5F773DEA169B46670023069D /* NSEnumerator+RACSequenceAdditions.h in Headers */ = {isa = PBXBuildFile; fileRef = 5F773DE8169B46670023069D /* NSEnumerator+RACSequenceAdditions.h */; settings = {ATTRIBUTES = (Public, ); }; };
		5F773DEB169B46670023069D /* NSEnumerator+RACSequenceAdditions.h in Headers */ = {isa = PBXBuildFile; fileRef = 5F773DE8169B46670023069D /* NSEnumerator+RACSequenceAdditions.h */; settings = {ATTRIBUTES = (Public, ); }; };
		5F773DEC169B46670023069D /* NSEnumerator+RACSequenceAdditions.m in Sources */ = {isa = PBXBuildFile; fileRef = 5F773DE9169B46670023069D /* NSEnumerator+RACSequenceAdditions.m */; };
		5F773DED169B46670023069D /* NSEnumerator+RACSequenceAdditions.m in Sources */ = {isa = PBXBuildFile; fileRef = 5F773DE9169B46670023069D /* NSEnumerator+RACSequenceAdditions.m */; };
		5F773DF0169B48830023069D /* NSEnumeratorRACSequenceAdditionsSpec.m in Sources */ = {isa = PBXBuildFile; fileRef = 5F773DEF169B48830023069D /* NSEnumeratorRACSequenceAdditionsSpec.m */; };
		5F7EFECF168FBC4B0037E500 /* RACPropertySubjectExamples.m in Sources */ = {isa = PBXBuildFile; fileRef = 5F7EFECD168FBC4B0037E500 /* RACPropertySubjectExamples.m */; };
		5F7EFED0168FBC4B0037E500 /* RACPropertySubjectSpec.m in Sources */ = {isa = PBXBuildFile; fileRef = 5F7EFECE168FBC4B0037E500 /* RACPropertySubjectSpec.m */; };
		5F9743F91694A2460024EB82 /* RACEagerSequence.m in Sources */ = {isa = PBXBuildFile; fileRef = 5F9743F61694A2460024EB82 /* RACEagerSequence.m */; };
		5F9743FA1694A2460024EB82 /* RACEagerSequence.m in Sources */ = {isa = PBXBuildFile; fileRef = 5F9743F61694A2460024EB82 /* RACEagerSequence.m */; };
		5FAF5224174D4C2000CAC810 /* SenTestingKit.framework in Frameworks */ = {isa = PBXBuildFile; fileRef = 88CDF7DD15000FCF00163A9F /* SenTestingKit.framework */; };
		5FAF523E174D4D3200CAC810 /* NSEnumeratorRACSequenceAdditionsSpec.m in Sources */ = {isa = PBXBuildFile; fileRef = 5F773DEF169B48830023069D /* NSEnumeratorRACSequenceAdditionsSpec.m */; };
		5FAF523F174D4D3600CAC810 /* NSNotificationCenterRACSupportSpec.m in Sources */ = {isa = PBXBuildFile; fileRef = D0700F4B1672994D00D7CD30 /* NSNotificationCenterRACSupportSpec.m */; };
		5FAF5240174D4D5600CAC810 /* NSObjectRACDeallocatingSpec.m in Sources */ = {isa = PBXBuildFile; fileRef = 6E58405E16F3414200F588A6 /* NSObjectRACDeallocatingSpec.m */; };
		5FAF5241174D4D5600CAC810 /* NSObjectRACLiftingSpec.m in Sources */ = {isa = PBXBuildFile; fileRef = 8801E7501644BDE200A155FE /* NSObjectRACLiftingSpec.m */; };
		5FAF5242174D4D5600CAC810 /* NSObjectRACPropertySubscribingExamples.m in Sources */ = {isa = PBXBuildFile; fileRef = 1E893380171647A5009071B0 /* NSObjectRACPropertySubscribingExamples.m */; };
		5FAF5243174D4D5600CAC810 /* NSObjectRACPropertySubscribingSpec.m in Sources */ = {isa = PBXBuildFile; fileRef = 8851A38A16161D500050D47F /* NSObjectRACPropertySubscribingSpec.m */; };
		5FAF5244174D4D5600CAC810 /* NSStringRACKeyPathUtilitiesSpec.m in Sources */ = {isa = PBXBuildFile; fileRef = 5FDC350E1736F81800792E52 /* NSStringRACKeyPathUtilitiesSpec.m */; };
		5FAF5246174D4D5600CAC810 /* RACBacktraceSpec.m in Sources */ = {isa = PBXBuildFile; fileRef = D0870C6E16884A0600D0E11D /* RACBacktraceSpec.m */; };
		5FAF5247174D4D5600CAC810 /* RACBlockTrampolineSpec.m in Sources */ = {isa = PBXBuildFile; fileRef = 886CEACC163DE669007632D1 /* RACBlockTrampolineSpec.m */; };
		5FAF5248174D4D5600CAC810 /* RACCommandSpec.m in Sources */ = {isa = PBXBuildFile; fileRef = 882CCA1D15F1564D00937D6E /* RACCommandSpec.m */; };
		5FAF5249174D4D5600CAC810 /* RACCompoundDisposableSpec.m in Sources */ = {isa = PBXBuildFile; fileRef = 881E86B91669350B00667F7B /* RACCompoundDisposableSpec.m */; };
		5FAF524A174D4D5600CAC810 /* RACEventSpec.m in Sources */ = {isa = PBXBuildFile; fileRef = D077A171169B79A900057BB1 /* RACEventSpec.m */; };
		5FAF524B174D4D5600CAC810 /* RACKVOWrapperSpec.m in Sources */ = {isa = PBXBuildFile; fileRef = D041376815D2281C004BBF80 /* RACKVOWrapperSpec.m */; };
		5FAF524C174D4D5600CAC810 /* RACMulticastConnectionSpec.m in Sources */ = {isa = PBXBuildFile; fileRef = 88C5A02816924BFC0045EF05 /* RACMulticastConnectionSpec.m */; };
		5FAF524D174D4D5600CAC810 /* RACObservablePropertySubjectSpec.m in Sources */ = {isa = PBXBuildFile; fileRef = 5F2447AC167E87C50062180C /* RACObservablePropertySubjectSpec.m */; };
		5FAF524E174D4D5600CAC810 /* RACPropertySignalExamples.m in Sources */ = {isa = PBXBuildFile; fileRef = D0EDE76616968AB10072A780 /* RACPropertySignalExamples.m */; };
		5FAF524F174D4D5600CAC810 /* RACPropertySubjectExamples.m in Sources */ = {isa = PBXBuildFile; fileRef = 5F7EFECD168FBC4B0037E500 /* RACPropertySubjectExamples.m */; };
		5FAF5250174D4D5600CAC810 /* RACPropertySubjectSpec.m in Sources */ = {isa = PBXBuildFile; fileRef = 5F7EFECE168FBC4B0037E500 /* RACPropertySubjectSpec.m */; };
		5FAF5251174D4D5600CAC810 /* RACSchedulerSpec.m in Sources */ = {isa = PBXBuildFile; fileRef = 8803C010166732BA00C36839 /* RACSchedulerSpec.m */; };
		5FAF5252174D4D5600CAC810 /* RACSequenceAdditionsSpec.m in Sources */ = {isa = PBXBuildFile; fileRef = D0C70F8F164337A2007027B4 /* RACSequenceAdditionsSpec.m */; };
		5FAF5253174D4D5600CAC810 /* RACSequenceExamples.m in Sources */ = {isa = PBXBuildFile; fileRef = D0C70F92164337E3007027B4 /* RACSequenceExamples.m */; };
		5FAF5254174D4D5600CAC810 /* RACSequenceSpec.m in Sources */ = {isa = PBXBuildFile; fileRef = D0D487051642651400DD7605 /* RACSequenceSpec.m */; };
		5FAF5255174D4D5600CAC810 /* RACSignalSpec.m in Sources */ = {isa = PBXBuildFile; fileRef = 8820937B1501C8A600796685 /* RACSignalSpec.m */; };
		5FAF5256174D4D5600CAC810 /* RACStreamExamples.m in Sources */ = {isa = PBXBuildFile; fileRef = D0487AB2164314430085D890 /* RACStreamExamples.m */; };
		5FAF5257174D4D5600CAC810 /* RACSubjectSpec.m in Sources */ = {isa = PBXBuildFile; fileRef = 889D0A7F15974B2A00F833E3 /* RACSubjectSpec.m */; };
		5FAF5258174D4D5600CAC810 /* RACSubscriberExamples.m in Sources */ = {isa = PBXBuildFile; fileRef = D0C70EC516659333005AAD03 /* RACSubscriberExamples.m */; };
		5FAF5259174D4D5600CAC810 /* RACSubscriberSpec.m in Sources */ = {isa = PBXBuildFile; fileRef = D0C70EC7166595AD005AAD03 /* RACSubscriberSpec.m */; };
		5FAF525A174D4D5600CAC810 /* RACSubscriptingAssignmentTrampolineSpec.m in Sources */ = {isa = PBXBuildFile; fileRef = 88FC735A16114FFB00F8A774 /* RACSubscriptingAssignmentTrampolineSpec.m */; };
		5FAF525B174D4D5600CAC810 /* RACTestObject.m in Sources */ = {isa = PBXBuildFile; fileRef = 88442A331608A9AD00636B49 /* RACTestObject.m */; };
		5FAF525C174D4D5600CAC810 /* RACTupleSpec.m in Sources */ = {isa = PBXBuildFile; fileRef = D02221611678910900DBD031 /* RACTupleSpec.m */; };
		5FAF525D174D4D5600CAC810 /* NSObjectRACSelectorSignalSpec.m in Sources */ = {isa = PBXBuildFile; fileRef = 880D7A6516F7BB1A004A3361 /* NSObjectRACSelectorSignalSpec.m */; };
		5FAF525E174D4D5600CAC810 /* RACSubclassObject.m in Sources */ = {isa = PBXBuildFile; fileRef = 880D7A6816F7BCC7004A3361 /* RACSubclassObject.m */; };
		5FAF5262174D4D8F00CAC810 /* UIBarButtonItemRACSupportSpec.m in Sources */ = {isa = PBXBuildFile; fileRef = 5FAF5261174D4D8E00CAC810 /* UIBarButtonItemRACSupportSpec.m */; };
		5FAF5263174D500400CAC810 /* libExpecta-iOS.a in Frameworks */ = {isa = PBXBuildFile; fileRef = 8803805515056ACB001A5B19 /* libExpecta-iOS.a */; };
		5FAF5264174D500900CAC810 /* libSpecta-iOS.a in Frameworks */ = {isa = PBXBuildFile; fileRef = 8803806815056AD7001A5B19 /* libSpecta-iOS.a */; };
		5FAF5265174D500D00CAC810 /* libReactiveCocoa-iOS.a in Frameworks */ = {isa = PBXBuildFile; fileRef = 88F440AB153DAC820097B4C3 /* libReactiveCocoa-iOS.a */; };
		5FAF526B174D574700CAC810 /* NSData+RACSupport.m in Sources */ = {isa = PBXBuildFile; fileRef = 88442C8816090C1500636B49 /* NSData+RACSupport.m */; };
		5FAF526C174D574700CAC810 /* NSFileHandle+RACSupport.m in Sources */ = {isa = PBXBuildFile; fileRef = 88442C8A16090C1500636B49 /* NSFileHandle+RACSupport.m */; };
		5FAF526D174D574700CAC810 /* NSNotificationCenter+RACSupport.m in Sources */ = {isa = PBXBuildFile; fileRef = 88442C8C16090C1500636B49 /* NSNotificationCenter+RACSupport.m */; };
		5FAF526E174D574700CAC810 /* NSString+RACSupport.m in Sources */ = {isa = PBXBuildFile; fileRef = 88442C8E16090C1500636B49 /* NSString+RACSupport.m */; };
		5FAF5289174E9CD300CAC810 /* CoreGraphics.framework in Frameworks */ = {isa = PBXBuildFile; fileRef = 5FAF5288174E9CD200CAC810 /* CoreGraphics.framework */; };
		5FD7DC79174F9EAE008710B4 /* Foundation.framework in Frameworks */ = {isa = PBXBuildFile; fileRef = 88CDF7C415000FCE00163A9F /* Foundation.framework */; };
		5FD7DC7A174F9EAF008710B4 /* Foundation.framework in Frameworks */ = {isa = PBXBuildFile; fileRef = 88CDF7C415000FCE00163A9F /* Foundation.framework */; };
		5FD7DC7C174F9EEB008710B4 /* UIKit.framework in Frameworks */ = {isa = PBXBuildFile; fileRef = 5FD7DC7B174F9EEB008710B4 /* UIKit.framework */; };
		5FD7DC7F174F9FC8008710B4 /* UIKit.framework in Frameworks */ = {isa = PBXBuildFile; fileRef = 5FD7DC7B174F9EEB008710B4 /* UIKit.framework */; };
		5FDC35051736F54700792E52 /* NSString+RACKeyPathUtilities.m in Sources */ = {isa = PBXBuildFile; fileRef = 5FDC35021736F54700792E52 /* NSString+RACKeyPathUtilities.m */; };
		5FDC35061736F54700792E52 /* NSString+RACKeyPathUtilities.m in Sources */ = {isa = PBXBuildFile; fileRef = 5FDC35021736F54700792E52 /* NSString+RACKeyPathUtilities.m */; };
		5FDC350F1736F81900792E52 /* NSStringRACKeyPathUtilitiesSpec.m in Sources */ = {isa = PBXBuildFile; fileRef = 5FDC350E1736F81800792E52 /* NSStringRACKeyPathUtilitiesSpec.m */; };
		6E58405516F22D7500F588A6 /* NSObject+RACDeallocating.h in Headers */ = {isa = PBXBuildFile; fileRef = 6E58405316F22D7500F588A6 /* NSObject+RACDeallocating.h */; settings = {ATTRIBUTES = (Public, ); }; };
		6E58405616F22D7500F588A6 /* NSObject+RACDeallocating.m in Sources */ = {isa = PBXBuildFile; fileRef = 6E58405416F22D7500F588A6 /* NSObject+RACDeallocating.m */; };
		6E58405D16F22F7800F588A6 /* NSObject+RACDeallocating.m in Sources */ = {isa = PBXBuildFile; fileRef = 6E58405416F22D7500F588A6 /* NSObject+RACDeallocating.m */; };
		6E58405F16F3414200F588A6 /* NSObjectRACDeallocatingSpec.m in Sources */ = {isa = PBXBuildFile; fileRef = 6E58405E16F3414200F588A6 /* NSObjectRACDeallocatingSpec.m */; };
		6EA0C08216F4AEC1006EBEB2 /* NSObject+RACDeallocating.h in Headers */ = {isa = PBXBuildFile; fileRef = 6E58405316F22D7500F588A6 /* NSObject+RACDeallocating.h */; settings = {ATTRIBUTES = (Public, ); }; };
		8801E7511644BDE200A155FE /* NSObjectRACLiftingSpec.m in Sources */ = {isa = PBXBuildFile; fileRef = 8801E7501644BDE200A155FE /* NSObjectRACLiftingSpec.m */; };
		88037F8415056328001A5B19 /* Cocoa.framework in Frameworks */ = {isa = PBXBuildFile; fileRef = 88CDF7BF15000FCE00163A9F /* Cocoa.framework */; };
		88037FB81505645C001A5B19 /* ReactiveCocoa.h in Headers */ = {isa = PBXBuildFile; fileRef = 88037F8C15056328001A5B19 /* ReactiveCocoa.h */; settings = {ATTRIBUTES = (Public, ); }; };
		88037FBB1505646C001A5B19 /* NSObject+RACPropertySubscribing.h in Headers */ = {isa = PBXBuildFile; fileRef = 88CDF82C15008C0500163A9F /* NSObject+RACPropertySubscribing.h */; settings = {ATTRIBUTES = (Public, ); }; };
		88037FBC1505646C001A5B19 /* RACSignal.h in Headers */ = {isa = PBXBuildFile; fileRef = 88CDF80415001CA800163A9F /* RACSignal.h */; settings = {ATTRIBUTES = (Public, ); }; };
		88037FBE1505646C001A5B19 /* RACSubscriber.h in Headers */ = {isa = PBXBuildFile; fileRef = 88CDF7FA150019CA00163A9F /* RACSubscriber.h */; settings = {ATTRIBUTES = (Public, ); }; };
		88037FC11505646C001A5B19 /* RACCommand.h in Headers */ = {isa = PBXBuildFile; fileRef = 882093E91501E6EE00796685 /* RACCommand.h */; settings = {ATTRIBUTES = (Public, ); }; };
		88037FC21505646C001A5B19 /* NSControl+RACCommandSupport.h in Headers */ = {isa = PBXBuildFile; fileRef = 882093E61501E6CB00796685 /* NSControl+RACCommandSupport.h */; settings = {ATTRIBUTES = (Public, ); }; };
		88037FC71505647E001A5B19 /* NSObject+RACKVOWrapper.m in Sources */ = {isa = PBXBuildFile; fileRef = 88CDF82915008BB900163A9F /* NSObject+RACKVOWrapper.m */; };
		88037FC91505648C001A5B19 /* RACSubscriber.m in Sources */ = {isa = PBXBuildFile; fileRef = 88CDF7FB150019CA00163A9F /* RACSubscriber.m */; };
		88037FCC1505648C001A5B19 /* RACCommand.m in Sources */ = {isa = PBXBuildFile; fileRef = 882093EA1501E6EE00796685 /* RACCommand.m */; };
		88037FCD1505648C001A5B19 /* NSControl+RACCommandSupport.m in Sources */ = {isa = PBXBuildFile; fileRef = 882093E71501E6CB00796685 /* NSControl+RACCommandSupport.m */; };
		88037FD9150564D9001A5B19 /* ReactiveCocoa.framework in Frameworks */ = {isa = PBXBuildFile; fileRef = 88037F8315056328001A5B19 /* ReactiveCocoa.framework */; };
		8803807115056B22001A5B19 /* libExpecta.a in Frameworks */ = {isa = PBXBuildFile; fileRef = 8803805315056ACB001A5B19 /* libExpecta.a */; };
		8803807215056B22001A5B19 /* libSpecta.a in Frameworks */ = {isa = PBXBuildFile; fileRef = 8803806615056AD7001A5B19 /* libSpecta.a */; };
		8803C011166732BA00C36839 /* RACSchedulerSpec.m in Sources */ = {isa = PBXBuildFile; fileRef = 8803C010166732BA00C36839 /* RACSchedulerSpec.m */; };
		880B9176150B09190008488E /* RACSubject.h in Headers */ = {isa = PBXBuildFile; fileRef = 880B9174150B09190008488E /* RACSubject.h */; settings = {ATTRIBUTES = (Public, ); }; };
		880B9177150B09190008488E /* RACSubject.m in Sources */ = {isa = PBXBuildFile; fileRef = 880B9175150B09190008488E /* RACSubject.m */; };
		880D7A5A16F7B351004A3361 /* NSObject+RACSelectorSignal.h in Headers */ = {isa = PBXBuildFile; fileRef = 880D7A5816F7B351004A3361 /* NSObject+RACSelectorSignal.h */; settings = {ATTRIBUTES = (Public, ); }; };
		880D7A5B16F7B351004A3361 /* NSObject+RACSelectorSignal.h in Headers */ = {isa = PBXBuildFile; fileRef = 880D7A5816F7B351004A3361 /* NSObject+RACSelectorSignal.h */; settings = {ATTRIBUTES = (Public, ); }; };
		880D7A5C16F7B351004A3361 /* NSObject+RACSelectorSignal.m in Sources */ = {isa = PBXBuildFile; fileRef = 880D7A5916F7B351004A3361 /* NSObject+RACSelectorSignal.m */; };
		880D7A5D16F7B351004A3361 /* NSObject+RACSelectorSignal.m in Sources */ = {isa = PBXBuildFile; fileRef = 880D7A5916F7B351004A3361 /* NSObject+RACSelectorSignal.m */; };
		880D7A6616F7BB1A004A3361 /* NSObjectRACSelectorSignalSpec.m in Sources */ = {isa = PBXBuildFile; fileRef = 880D7A6516F7BB1A004A3361 /* NSObjectRACSelectorSignalSpec.m */; };
		880D7A6916F7BCC7004A3361 /* RACSubclassObject.m in Sources */ = {isa = PBXBuildFile; fileRef = 880D7A6816F7BCC7004A3361 /* RACSubclassObject.m */; };
		881B37CC152260BF0079220B /* RACUnit.h in Headers */ = {isa = PBXBuildFile; fileRef = 881B37CA152260BF0079220B /* RACUnit.h */; settings = {ATTRIBUTES = (Public, ); }; };
		881B37CD152260BF0079220B /* RACUnit.m in Sources */ = {isa = PBXBuildFile; fileRef = 881B37CB152260BF0079220B /* RACUnit.m */; };
		881E86A21669304800667F7B /* RACCompoundDisposable.h in Headers */ = {isa = PBXBuildFile; fileRef = 881E86A01669304700667F7B /* RACCompoundDisposable.h */; settings = {ATTRIBUTES = (Public, ); }; };
		881E86A41669304800667F7B /* RACCompoundDisposable.m in Sources */ = {isa = PBXBuildFile; fileRef = 881E86A11669304700667F7B /* RACCompoundDisposable.m */; };
		881E86A51669304800667F7B /* RACCompoundDisposable.m in Sources */ = {isa = PBXBuildFile; fileRef = 881E86A11669304700667F7B /* RACCompoundDisposable.m */; };
		881E86BA1669350B00667F7B /* RACCompoundDisposableSpec.m in Sources */ = {isa = PBXBuildFile; fileRef = 881E86B91669350B00667F7B /* RACCompoundDisposableSpec.m */; };
		881E87AC16695C5600667F7B /* RACQueueScheduler.h in Headers */ = {isa = PBXBuildFile; fileRef = 881E87AA16695C5600667F7B /* RACQueueScheduler.h */; settings = {ATTRIBUTES = (Public, ); }; };
		881E87AE16695C5600667F7B /* RACQueueScheduler.m in Sources */ = {isa = PBXBuildFile; fileRef = 881E87AB16695C5600667F7B /* RACQueueScheduler.m */; };
		881E87AF16695C5600667F7B /* RACQueueScheduler.m in Sources */ = {isa = PBXBuildFile; fileRef = 881E87AB16695C5600667F7B /* RACQueueScheduler.m */; };
		881E87B216695EDF00667F7B /* RACImmediateScheduler.h in Headers */ = {isa = PBXBuildFile; fileRef = 881E87B016695EDF00667F7B /* RACImmediateScheduler.h */; };
		881E87B416695EDF00667F7B /* RACImmediateScheduler.m in Sources */ = {isa = PBXBuildFile; fileRef = 881E87B116695EDF00667F7B /* RACImmediateScheduler.m */; };
		881E87B516695EDF00667F7B /* RACImmediateScheduler.m in Sources */ = {isa = PBXBuildFile; fileRef = 881E87B116695EDF00667F7B /* RACImmediateScheduler.m */; };
		881E87C41669636000667F7B /* RACSubscriptionScheduler.h in Headers */ = {isa = PBXBuildFile; fileRef = 881E87C21669635F00667F7B /* RACSubscriptionScheduler.h */; };
		881E87C61669636000667F7B /* RACSubscriptionScheduler.m in Sources */ = {isa = PBXBuildFile; fileRef = 881E87C31669636000667F7B /* RACSubscriptionScheduler.m */; };
		881E87C71669636000667F7B /* RACSubscriptionScheduler.m in Sources */ = {isa = PBXBuildFile; fileRef = 881E87C31669636000667F7B /* RACSubscriptionScheduler.m */; };
		8820937C1501C8A600796685 /* RACSignalSpec.m in Sources */ = {isa = PBXBuildFile; fileRef = 8820937B1501C8A600796685 /* RACSignalSpec.m */; };
		882CCA1E15F1564D00937D6E /* RACCommandSpec.m in Sources */ = {isa = PBXBuildFile; fileRef = 882CCA1D15F1564D00937D6E /* RACCommandSpec.m */; };
		882D071917614FA7009EDA69 /* RACTargetQueueScheduler.h in Headers */ = {isa = PBXBuildFile; fileRef = 882D071717614FA7009EDA69 /* RACTargetQueueScheduler.h */; settings = {ATTRIBUTES = (Public, ); }; };
		882D071A17614FA7009EDA69 /* RACTargetQueueScheduler.m in Sources */ = {isa = PBXBuildFile; fileRef = 882D071817614FA7009EDA69 /* RACTargetQueueScheduler.m */; };
		882D071F17615139009EDA69 /* RACTargetQueueScheduler.m in Sources */ = {isa = PBXBuildFile; fileRef = 882D071817614FA7009EDA69 /* RACTargetQueueScheduler.m */; };
		882D072117615381009EDA69 /* RACQueueScheduler+Subclass.h in Headers */ = {isa = PBXBuildFile; fileRef = 882D07201761521B009EDA69 /* RACQueueScheduler+Subclass.h */; settings = {ATTRIBUTES = (Public, ); }; };
		88302BFD1762A9E6003633BD /* RACTestExampleScheduler.m in Sources */ = {isa = PBXBuildFile; fileRef = 88302BFC1762A9E6003633BD /* RACTestExampleScheduler.m */; };
		88302BFE1762A9E6003633BD /* RACTestExampleScheduler.m in Sources */ = {isa = PBXBuildFile; fileRef = 88302BFC1762A9E6003633BD /* RACTestExampleScheduler.m */; };
		88302C2E1762C180003633BD /* RACTargetQueueSchedulerSpec.m in Sources */ = {isa = PBXBuildFile; fileRef = 88302C2D1762C180003633BD /* RACTargetQueueSchedulerSpec.m */; };
		88302C2F1762C180003633BD /* RACTargetQueueSchedulerSpec.m in Sources */ = {isa = PBXBuildFile; fileRef = 88302C2D1762C180003633BD /* RACTargetQueueSchedulerSpec.m */; };
		88302C961762EC79003633BD /* RACQueueScheduler.h in Headers */ = {isa = PBXBuildFile; fileRef = 881E87AA16695C5600667F7B /* RACQueueScheduler.h */; settings = {ATTRIBUTES = (Public, ); }; };
		88302C9B1762EC7E003633BD /* RACQueueScheduler+Subclass.h in Headers */ = {isa = PBXBuildFile; fileRef = 882D07201761521B009EDA69 /* RACQueueScheduler+Subclass.h */; settings = {ATTRIBUTES = (Public, ); }; };
		88302CA21762F62D003633BD /* RACTargetQueueScheduler.h in Headers */ = {isa = PBXBuildFile; fileRef = 882D071717614FA7009EDA69 /* RACTargetQueueScheduler.h */; settings = {ATTRIBUTES = (Public, ); }; };
		8837EA1616A5A33300FC3CDF /* RACKVOTrampoline.h in Headers */ = {isa = PBXBuildFile; fileRef = 8837EA1416A5A33300FC3CDF /* RACKVOTrampoline.h */; };
		8837EA1816A5A33300FC3CDF /* RACKVOTrampoline.m in Sources */ = {isa = PBXBuildFile; fileRef = 8837EA1516A5A33300FC3CDF /* RACKVOTrampoline.m */; };
		8837EA1916A5A33300FC3CDF /* RACKVOTrampoline.m in Sources */ = {isa = PBXBuildFile; fileRef = 8837EA1516A5A33300FC3CDF /* RACKVOTrampoline.m */; };
		883A84DA1513964B006DB4C7 /* RACBehaviorSubject.h in Headers */ = {isa = PBXBuildFile; fileRef = 883A84D81513964B006DB4C7 /* RACBehaviorSubject.h */; settings = {ATTRIBUTES = (Public, ); }; };
		883A84DB1513964B006DB4C7 /* RACBehaviorSubject.m in Sources */ = {isa = PBXBuildFile; fileRef = 883A84D91513964B006DB4C7 /* RACBehaviorSubject.m */; };
		883A84DF1513B5EC006DB4C7 /* RACDisposable.h in Headers */ = {isa = PBXBuildFile; fileRef = 883A84DD1513B5EC006DB4C7 /* RACDisposable.h */; settings = {ATTRIBUTES = (Public, ); }; };
		883A84E01513B5EC006DB4C7 /* RACDisposable.m in Sources */ = {isa = PBXBuildFile; fileRef = 883A84DE1513B5EC006DB4C7 /* RACDisposable.m */; };
		88442A341608A9AD00636B49 /* RACTestObject.m in Sources */ = {isa = PBXBuildFile; fileRef = 88442A331608A9AD00636B49 /* RACTestObject.m */; };
		884476E4152367D100958F44 /* RACScopedDisposable.h in Headers */ = {isa = PBXBuildFile; fileRef = 884476E2152367D100958F44 /* RACScopedDisposable.h */; settings = {ATTRIBUTES = (Public, ); }; };
		884476E5152367D100958F44 /* RACScopedDisposable.m in Sources */ = {isa = PBXBuildFile; fileRef = 884476E3152367D100958F44 /* RACScopedDisposable.m */; };
		884848B615F658B800B11BD0 /* NSControlRACSupportSpec.m in Sources */ = {isa = PBXBuildFile; fileRef = 884848B515F658B800B11BD0 /* NSControlRACSupportSpec.m */; };
		8851A38B16161D500050D47F /* NSObjectRACPropertySubscribingSpec.m in Sources */ = {isa = PBXBuildFile; fileRef = 8851A38A16161D500050D47F /* NSObjectRACPropertySubscribingSpec.m */; };
		8857BB82152A27A9009804CC /* NSObject+RACKVOWrapper.h in Headers */ = {isa = PBXBuildFile; fileRef = 8857BB81152A27A9009804CC /* NSObject+RACKVOWrapper.h */; settings = {ATTRIBUTES = (); }; };
		886678711518DCD800DE77EC /* NSObject+RACPropertySubscribing.m in Sources */ = {isa = PBXBuildFile; fileRef = 886678701518DCD800DE77EC /* NSObject+RACPropertySubscribing.m */; };
		886CEACD163DE669007632D1 /* RACBlockTrampolineSpec.m in Sources */ = {isa = PBXBuildFile; fileRef = 886CEACC163DE669007632D1 /* RACBlockTrampolineSpec.m */; };
		886CEAE2163DE942007632D1 /* NSObject+RACLifting.h in Headers */ = {isa = PBXBuildFile; fileRef = 886CEAE0163DE942007632D1 /* NSObject+RACLifting.h */; settings = {ATTRIBUTES = (Public, ); }; };
		886CEAE4163DE942007632D1 /* NSObject+RACLifting.m in Sources */ = {isa = PBXBuildFile; fileRef = 886CEAE1163DE942007632D1 /* NSObject+RACLifting.m */; };
		886CEAE5163DE942007632D1 /* NSObject+RACLifting.m in Sources */ = {isa = PBXBuildFile; fileRef = 886CEAE1163DE942007632D1 /* NSObject+RACLifting.m */; };
		886F702A1551CF920045D68B /* RACGroupedSignal.h in Headers */ = {isa = PBXBuildFile; fileRef = 886F70281551CF920045D68B /* RACGroupedSignal.h */; settings = {ATTRIBUTES = (Public, ); }; };
		886F702B1551CF920045D68B /* RACGroupedSignal.m in Sources */ = {isa = PBXBuildFile; fileRef = 886F70291551CF920045D68B /* RACGroupedSignal.m */; };
		886F702C1551CF9D0045D68B /* RACGroupedSignal.m in Sources */ = {isa = PBXBuildFile; fileRef = 886F70291551CF920045D68B /* RACGroupedSignal.m */; };
		887ACDA7165878A8009190AD /* NSInvocation+RACTypeParsing.h in Headers */ = {isa = PBXBuildFile; fileRef = 887ACDA5165878A7009190AD /* NSInvocation+RACTypeParsing.h */; };
		887ACDA9165878A8009190AD /* NSInvocation+RACTypeParsing.m in Sources */ = {isa = PBXBuildFile; fileRef = 887ACDA6165878A7009190AD /* NSInvocation+RACTypeParsing.m */; };
		887ACDAA165878A8009190AD /* NSInvocation+RACTypeParsing.m in Sources */ = {isa = PBXBuildFile; fileRef = 887ACDA6165878A7009190AD /* NSInvocation+RACTypeParsing.m */; };
		8882D4601673B0450080E7CD /* RACBlockTrampoline.m in Sources */ = {isa = PBXBuildFile; fileRef = 888439A21634E10D00DED0DB /* RACBlockTrampoline.m */; };
		888439A31634E10D00DED0DB /* RACBlockTrampoline.h in Headers */ = {isa = PBXBuildFile; fileRef = 888439A11634E10D00DED0DB /* RACBlockTrampoline.h */; };
		8884DD651756ACF600F6C379 /* RACSignalStartExamples.m in Sources */ = {isa = PBXBuildFile; fileRef = 8884DD641756ACF600F6C379 /* RACSignalStartExamples.m */; };
		8884DD6B1756B65300F6C379 /* RACSignalStartExamples.m in Sources */ = {isa = PBXBuildFile; fileRef = 8884DD641756ACF600F6C379 /* RACSignalStartExamples.m */; };
		88977C3E1512914A00A09EC5 /* RACSignal.m in Sources */ = {isa = PBXBuildFile; fileRef = 88977C3D1512914A00A09EC5 /* RACSignal.m */; };
		889D0A8015974B2A00F833E3 /* RACSubjectSpec.m in Sources */ = {isa = PBXBuildFile; fileRef = 889D0A7F15974B2A00F833E3 /* RACSubjectSpec.m */; };
		88A0B6D2165B2B09005DE8F3 /* RACBlockTrampoline.m in Sources */ = {isa = PBXBuildFile; fileRef = 888439A21634E10D00DED0DB /* RACBlockTrampoline.m */; };
		88A0B6D3165B2B77005DE8F3 /* RACSubscriptingAssignmentTrampoline.h in Headers */ = {isa = PBXBuildFile; fileRef = 88FC735316114F9C00F8A774 /* RACSubscriptingAssignmentTrampoline.h */; settings = {ATTRIBUTES = (Public, ); }; };
		88B76F8E153726B00053EAE2 /* RACTuple.h in Headers */ = {isa = PBXBuildFile; fileRef = 88B76F8C153726B00053EAE2 /* RACTuple.h */; settings = {ATTRIBUTES = (Public, ); }; };
		88B76F8F153726B00053EAE2 /* RACTuple.m in Sources */ = {isa = PBXBuildFile; fileRef = 88B76F8D153726B00053EAE2 /* RACTuple.m */; };
		88C5A0241692460A0045EF05 /* RACMulticastConnection.h in Headers */ = {isa = PBXBuildFile; fileRef = 88C5A0231692460A0045EF05 /* RACMulticastConnection.h */; settings = {ATTRIBUTES = (Public, ); }; };
		88C5A026169246140045EF05 /* RACMulticastConnection.m in Sources */ = {isa = PBXBuildFile; fileRef = 88C5A025169246140045EF05 /* RACMulticastConnection.m */; };
		88C5A027169246140045EF05 /* RACMulticastConnection.m in Sources */ = {isa = PBXBuildFile; fileRef = 88C5A025169246140045EF05 /* RACMulticastConnection.m */; };
		88C5A02916924BFC0045EF05 /* RACMulticastConnectionSpec.m in Sources */ = {isa = PBXBuildFile; fileRef = 88C5A02816924BFC0045EF05 /* RACMulticastConnectionSpec.m */; };
		88CDF7DE15000FCF00163A9F /* SenTestingKit.framework in Frameworks */ = {isa = PBXBuildFile; fileRef = 88CDF7DD15000FCF00163A9F /* SenTestingKit.framework */; };
		88CDF7DF15000FCF00163A9F /* Cocoa.framework in Frameworks */ = {isa = PBXBuildFile; fileRef = 88CDF7BF15000FCE00163A9F /* Cocoa.framework */; };
		88CDF7E715000FCF00163A9F /* InfoPlist.strings in Resources */ = {isa = PBXBuildFile; fileRef = 88CDF7E515000FCF00163A9F /* InfoPlist.strings */; };
		88D4AB3E1510F6C30011494F /* RACReplaySubject.h in Headers */ = {isa = PBXBuildFile; fileRef = 88D4AB3C1510F6C30011494F /* RACReplaySubject.h */; settings = {ATTRIBUTES = (Public, ); }; };
		88D4AB3F1510F6C30011494F /* RACReplaySubject.m in Sources */ = {isa = PBXBuildFile; fileRef = 88D4AB3D1510F6C30011494F /* RACReplaySubject.m */; };
		88DA309815071CBA00C19D0F /* RACValueTransformer.m in Sources */ = {isa = PBXBuildFile; fileRef = 88DA309615071CBA00C19D0F /* RACValueTransformer.m */; };
		88E2C6B4153C771C00C7493C /* RACScheduler.h in Headers */ = {isa = PBXBuildFile; fileRef = 88E2C6B2153C771C00C7493C /* RACScheduler.h */; settings = {ATTRIBUTES = (Public, ); }; };
		88E2C6B5153C771C00C7493C /* RACScheduler.m in Sources */ = {isa = PBXBuildFile; fileRef = 88E2C6B3153C771C00C7493C /* RACScheduler.m */; };
		88F440BA153DAD570097B4C3 /* RACCommand.m in Sources */ = {isa = PBXBuildFile; fileRef = 882093EA1501E6EE00796685 /* RACCommand.m */; };
		88F440BC153DAD5A0097B4C3 /* RACSubscriber.m in Sources */ = {isa = PBXBuildFile; fileRef = 88CDF7FB150019CA00163A9F /* RACSubscriber.m */; };
		88F440BD153DAD5C0097B4C3 /* RACSignal.m in Sources */ = {isa = PBXBuildFile; fileRef = 88977C3D1512914A00A09EC5 /* RACSignal.m */; };
		88F440C0153DAD630097B4C3 /* RACSubject.m in Sources */ = {isa = PBXBuildFile; fileRef = 880B9175150B09190008488E /* RACSubject.m */; };
		88F440C1153DAD640097B4C3 /* RACReplaySubject.m in Sources */ = {isa = PBXBuildFile; fileRef = 88D4AB3D1510F6C30011494F /* RACReplaySubject.m */; };
		88F440C3153DAD690097B4C3 /* RACBehaviorSubject.m in Sources */ = {isa = PBXBuildFile; fileRef = 883A84D91513964B006DB4C7 /* RACBehaviorSubject.m */; };
		88F440C5153DAD6C0097B4C3 /* RACDisposable.m in Sources */ = {isa = PBXBuildFile; fileRef = 883A84DE1513B5EC006DB4C7 /* RACDisposable.m */; };
		88F440C6153DAD6E0097B4C3 /* RACScopedDisposable.m in Sources */ = {isa = PBXBuildFile; fileRef = 884476E3152367D100958F44 /* RACScopedDisposable.m */; };
		88F440C9153DAD740097B4C3 /* RACUnit.m in Sources */ = {isa = PBXBuildFile; fileRef = 881B37CB152260BF0079220B /* RACUnit.m */; };
		88F440CA153DAD760097B4C3 /* RACTuple.m in Sources */ = {isa = PBXBuildFile; fileRef = 88B76F8D153726B00053EAE2 /* RACTuple.m */; };
		88F440CB153DAD780097B4C3 /* RACScheduler.m in Sources */ = {isa = PBXBuildFile; fileRef = 88E2C6B3153C771C00C7493C /* RACScheduler.m */; };
		88F440CE153DAD830097B4C3 /* NSObject+RACKVOWrapper.m in Sources */ = {isa = PBXBuildFile; fileRef = 88CDF82915008BB900163A9F /* NSObject+RACKVOWrapper.m */; };
		88F440CF153DAD850097B4C3 /* NSObject+RACPropertySubscribing.m in Sources */ = {isa = PBXBuildFile; fileRef = 886678701518DCD800DE77EC /* NSObject+RACPropertySubscribing.m */; };
		88F440D3153DADEA0097B4C3 /* NSObject+RACAppKitBindings.h in Headers */ = {isa = PBXBuildFile; fileRef = 88F440D1153DADEA0097B4C3 /* NSObject+RACAppKitBindings.h */; settings = {ATTRIBUTES = (Public, ); }; };
		88F440D4153DADEA0097B4C3 /* NSObject+RACAppKitBindings.m in Sources */ = {isa = PBXBuildFile; fileRef = 88F440D2153DADEA0097B4C3 /* NSObject+RACAppKitBindings.m */; };
		88F44263153DC2C70097B4C3 /* UIControl+RACSignalSupport.m in Sources */ = {isa = PBXBuildFile; fileRef = 88F44260153DC0450097B4C3 /* UIControl+RACSignalSupport.m */; };
		88F44267153DCAC50097B4C3 /* UITextField+RACSignalSupport.m in Sources */ = {isa = PBXBuildFile; fileRef = 88F44265153DCAC50097B4C3 /* UITextField+RACSignalSupport.m */; };
		88FC735716114F9C00F8A774 /* RACSubscriptingAssignmentTrampoline.m in Sources */ = {isa = PBXBuildFile; fileRef = 88FC735416114F9C00F8A774 /* RACSubscriptingAssignmentTrampoline.m */; };
		88FC735816114F9C00F8A774 /* RACSubscriptingAssignmentTrampoline.m in Sources */ = {isa = PBXBuildFile; fileRef = 88FC735416114F9C00F8A774 /* RACSubscriptingAssignmentTrampoline.m */; };
		88FC735B16114FFB00F8A774 /* RACSubscriptingAssignmentTrampolineSpec.m in Sources */ = {isa = PBXBuildFile; fileRef = 88FC735A16114FFB00F8A774 /* RACSubscriptingAssignmentTrampolineSpec.m */; };
		A1FCC27715666AA3008C9686 /* UITextView+RACSignalSupport.m in Sources */ = {isa = PBXBuildFile; fileRef = A1FCC27315666AA3008C9686 /* UITextView+RACSignalSupport.m */; };
		A1FCC374156754A7008C9686 /* RACObjCRuntime.m in Sources */ = {isa = PBXBuildFile; fileRef = A1FCC371156754A7008C9686 /* RACObjCRuntime.m */; settings = {COMPILER_FLAGS = "-fno-objc-arc"; }; };
		A1FCC375156754A7008C9686 /* RACObjCRuntime.m in Sources */ = {isa = PBXBuildFile; fileRef = A1FCC371156754A7008C9686 /* RACObjCRuntime.m */; settings = {COMPILER_FLAGS = "-fno-objc-arc"; }; };
		A1FCC37B1567DED0008C9686 /* RACDelegateProxy.m in Sources */ = {isa = PBXBuildFile; fileRef = A1FCC3771567DED0008C9686 /* RACDelegateProxy.m */; };
		D005A259169A3B7D00A9D2DB /* RACBacktrace.h in Headers */ = {isa = PBXBuildFile; fileRef = D02538A115E2D7FB005BACB8 /* RACBacktrace.h */; settings = {ATTRIBUTES = (Public, ); }; };
		D02221621678910900DBD031 /* RACTupleSpec.m in Sources */ = {isa = PBXBuildFile; fileRef = D02221611678910900DBD031 /* RACTupleSpec.m */; };
		D0307EDF1731AAE100D83211 /* RACTupleSequence.m in Sources */ = {isa = PBXBuildFile; fileRef = D0307EDC1731AAE100D83211 /* RACTupleSequence.m */; };
		D0307EE01731AAE100D83211 /* RACTupleSequence.m in Sources */ = {isa = PBXBuildFile; fileRef = D0307EDC1731AAE100D83211 /* RACTupleSequence.m */; };
		D0307EE71731AAF800D83211 /* RACArraySequence.h in Headers */ = {isa = PBXBuildFile; fileRef = D0E967611641EF9C00FCFF06 /* RACArraySequence.h */; settings = {ATTRIBUTES = (Public, ); }; };
		D041376915D2281C004BBF80 /* RACKVOWrapperSpec.m in Sources */ = {isa = PBXBuildFile; fileRef = D041376815D2281C004BBF80 /* RACKVOWrapperSpec.m */; };
		D0487AB3164314430085D890 /* RACStreamExamples.m in Sources */ = {isa = PBXBuildFile; fileRef = D0487AB2164314430085D890 /* RACStreamExamples.m */; };
		D05C5C9D16490C4300DE6D3E /* NSData+RACSupport.m in Sources */ = {isa = PBXBuildFile; fileRef = 88442C8816090C1500636B49 /* NSData+RACSupport.m */; };
		D05C5C9E16490C4600DE6D3E /* NSFileHandle+RACSupport.m in Sources */ = {isa = PBXBuildFile; fileRef = 88442C8A16090C1500636B49 /* NSFileHandle+RACSupport.m */; };
		D05C5C9F16490C4900DE6D3E /* NSNotificationCenter+RACSupport.m in Sources */ = {isa = PBXBuildFile; fileRef = 88442C8C16090C1500636B49 /* NSNotificationCenter+RACSupport.m */; };
		D05C5CA016490C4D00DE6D3E /* NSString+RACSupport.m in Sources */ = {isa = PBXBuildFile; fileRef = 88442C8E16090C1500636B49 /* NSString+RACSupport.m */; };
		D066C796176D262500C242D2 /* UIControlRACSupportSpec.m in Sources */ = {isa = PBXBuildFile; fileRef = D066C795176D262500C242D2 /* UIControlRACSupportSpec.m */; };
		D066C79D176D263D00C242D2 /* RACTestUIButton.m in Sources */ = {isa = PBXBuildFile; fileRef = D066C79C176D263D00C242D2 /* RACTestUIButton.m */; };
		D0700F4C1672994D00D7CD30 /* NSNotificationCenterRACSupportSpec.m in Sources */ = {isa = PBXBuildFile; fileRef = D0700F4B1672994D00D7CD30 /* NSNotificationCenterRACSupportSpec.m */; };
		D077A16D169B740200057BB1 /* RACEvent.h in Headers */ = {isa = PBXBuildFile; fileRef = D077A16B169B740200057BB1 /* RACEvent.h */; settings = {ATTRIBUTES = (Public, ); }; };
		D077A16E169B740200057BB1 /* RACEvent.h in Headers */ = {isa = PBXBuildFile; fileRef = D077A16B169B740200057BB1 /* RACEvent.h */; settings = {ATTRIBUTES = (Public, ); }; };
		D077A16F169B740200057BB1 /* RACEvent.m in Sources */ = {isa = PBXBuildFile; fileRef = D077A16C169B740200057BB1 /* RACEvent.m */; };
		D077A170169B740200057BB1 /* RACEvent.m in Sources */ = {isa = PBXBuildFile; fileRef = D077A16C169B740200057BB1 /* RACEvent.m */; };
		D077A172169B79A900057BB1 /* RACEventSpec.m in Sources */ = {isa = PBXBuildFile; fileRef = D077A171169B79A900057BB1 /* RACEventSpec.m */; };
		D07CD7181731BA3900DE2394 /* RACUnarySequence.m in Sources */ = {isa = PBXBuildFile; fileRef = D07CD7151731BA3900DE2394 /* RACUnarySequence.m */; };
		D07CD7191731BA3900DE2394 /* RACUnarySequence.m in Sources */ = {isa = PBXBuildFile; fileRef = D07CD7151731BA3900DE2394 /* RACUnarySequence.m */; };
		D0870C6F16884A0600D0E11D /* RACBacktraceSpec.m in Sources */ = {isa = PBXBuildFile; fileRef = D0870C6E16884A0600D0E11D /* RACBacktraceSpec.m */; };
		D08FF264169A32D100743C6D /* ReactiveCocoa.h in Headers */ = {isa = PBXBuildFile; fileRef = 88037F8C15056328001A5B19 /* ReactiveCocoa.h */; settings = {ATTRIBUTES = (Public, ); }; };
		D08FF265169A32DC00743C6D /* RACSubscriber.h in Headers */ = {isa = PBXBuildFile; fileRef = 88CDF7FA150019CA00163A9F /* RACSubscriber.h */; settings = {ATTRIBUTES = (Public, ); }; };
		D08FF267169A330000743C6D /* RACUnit.h in Headers */ = {isa = PBXBuildFile; fileRef = 881B37CA152260BF0079220B /* RACUnit.h */; settings = {ATTRIBUTES = (Public, ); }; };
		D08FF268169A330000743C6D /* RACTuple.h in Headers */ = {isa = PBXBuildFile; fileRef = 88B76F8C153726B00053EAE2 /* RACTuple.h */; settings = {ATTRIBUTES = (Public, ); }; };
		D08FF269169A330000743C6D /* RACBacktrace.h in Headers */ = {isa = PBXBuildFile; fileRef = D02538A115E2D7FB005BACB8 /* RACBacktrace.h */; settings = {ATTRIBUTES = (Public, ); }; };
		D08FF26A169A330000743C6D /* RACSubscriptingAssignmentTrampoline.h in Headers */ = {isa = PBXBuildFile; fileRef = 88FC735316114F9C00F8A774 /* RACSubscriptingAssignmentTrampoline.h */; settings = {ATTRIBUTES = (Public, ); }; };
		D08FF26B169A330000743C6D /* NSObject+RACLifting.h in Headers */ = {isa = PBXBuildFile; fileRef = 886CEAE0163DE942007632D1 /* NSObject+RACLifting.h */; settings = {ATTRIBUTES = (Public, ); }; };
		D08FF26C169A331A00743C6D /* RACStream.h in Headers */ = {isa = PBXBuildFile; fileRef = D0D486FF1642550100DD7605 /* RACStream.h */; settings = {ATTRIBUTES = (Public, ); }; };
		D08FF26D169A331A00743C6D /* RACSignal.h in Headers */ = {isa = PBXBuildFile; fileRef = 88CDF80415001CA800163A9F /* RACSignal.h */; settings = {ATTRIBUTES = (Public, ); }; };
		D08FF26E169A331A00743C6D /* RACSignal+Operations.h in Headers */ = {isa = PBXBuildFile; fileRef = D0D910CC15F915BD00AD2DDA /* RACSignal+Operations.h */; settings = {ATTRIBUTES = (Public, ); }; };
		D08FF26F169A331A00743C6D /* RACMulticastConnection.h in Headers */ = {isa = PBXBuildFile; fileRef = 88C5A0231692460A0045EF05 /* RACMulticastConnection.h */; settings = {ATTRIBUTES = (Public, ); }; };
		D08FF270169A331A00743C6D /* RACGroupedSignal.h in Headers */ = {isa = PBXBuildFile; fileRef = 886F70281551CF920045D68B /* RACGroupedSignal.h */; settings = {ATTRIBUTES = (Public, ); }; };
		D08FF271169A331A00743C6D /* RACSubject.h in Headers */ = {isa = PBXBuildFile; fileRef = 880B9174150B09190008488E /* RACSubject.h */; settings = {ATTRIBUTES = (Public, ); }; };
		D08FF272169A331A00743C6D /* RACReplaySubject.h in Headers */ = {isa = PBXBuildFile; fileRef = 88D4AB3C1510F6C30011494F /* RACReplaySubject.h */; settings = {ATTRIBUTES = (Public, ); }; };
		D08FF273169A331A00743C6D /* RACBehaviorSubject.h in Headers */ = {isa = PBXBuildFile; fileRef = 883A84D81513964B006DB4C7 /* RACBehaviorSubject.h */; settings = {ATTRIBUTES = (Public, ); }; };
		D08FF274169A331A00743C6D /* RACDisposable.h in Headers */ = {isa = PBXBuildFile; fileRef = 883A84DD1513B5EC006DB4C7 /* RACDisposable.h */; settings = {ATTRIBUTES = (Public, ); }; };
		D08FF275169A331A00743C6D /* RACScopedDisposable.h in Headers */ = {isa = PBXBuildFile; fileRef = 884476E2152367D100958F44 /* RACScopedDisposable.h */; settings = {ATTRIBUTES = (Public, ); }; };
		D08FF276169A331A00743C6D /* RACCompoundDisposable.h in Headers */ = {isa = PBXBuildFile; fileRef = 881E86A01669304700667F7B /* RACCompoundDisposable.h */; settings = {ATTRIBUTES = (Public, ); }; };
		D08FF277169A331B00743C6D /* RACCommand.h in Headers */ = {isa = PBXBuildFile; fileRef = 882093E91501E6EE00796685 /* RACCommand.h */; settings = {ATTRIBUTES = (Public, ); }; };
		D08FF278169A331B00743C6D /* RACSequence.h in Headers */ = {isa = PBXBuildFile; fileRef = D0E967671641EF9C00FCFF06 /* RACSequence.h */; settings = {ATTRIBUTES = (Public, ); }; };
		D08FF27A169A331B00743C6D /* RACEagerSequence.h in Headers */ = {isa = PBXBuildFile; fileRef = 5F9743F51694A2460024EB82 /* RACEagerSequence.h */; settings = {ATTRIBUTES = (Public, ); }; };
		D08FF27B169A331B00743C6D /* RACDynamicSequence.h in Headers */ = {isa = PBXBuildFile; fileRef = D0E967631641EF9C00FCFF06 /* RACDynamicSequence.h */; settings = {ATTRIBUTES = (Public, ); }; };
		D08FF27C169A331B00743C6D /* RACEmptySequence.h in Headers */ = {isa = PBXBuildFile; fileRef = D0E967651641EF9C00FCFF06 /* RACEmptySequence.h */; settings = {ATTRIBUTES = (Public, ); }; };
		D08FF27D169A331B00743C6D /* RACStringSequence.h in Headers */ = {isa = PBXBuildFile; fileRef = D0E967691641EF9C00FCFF06 /* RACStringSequence.h */; settings = {ATTRIBUTES = (Public, ); }; };
		D08FF27E169A331B00743C6D /* RACSignalSequence.h in Headers */ = {isa = PBXBuildFile; fileRef = D0EE2849164D906B006954A4 /* RACSignalSequence.h */; settings = {ATTRIBUTES = (Public, ); }; };
		D08FF27F169A331B00743C6D /* RACScheduler.h in Headers */ = {isa = PBXBuildFile; fileRef = 88E2C6B2153C771C00C7493C /* RACScheduler.h */; settings = {ATTRIBUTES = (Public, ); }; };
		D08FF280169A333400743C6D /* NSArray+RACSequenceAdditions.h in Headers */ = {isa = PBXBuildFile; fileRef = D0E967571641EF9C00FCFF06 /* NSArray+RACSequenceAdditions.h */; settings = {ATTRIBUTES = (Public, ); }; };
		D08FF281169A333400743C6D /* NSDictionary+RACSequenceAdditions.h in Headers */ = {isa = PBXBuildFile; fileRef = D0E967591641EF9C00FCFF06 /* NSDictionary+RACSequenceAdditions.h */; settings = {ATTRIBUTES = (Public, ); }; };
		D08FF282169A333400743C6D /* NSOrderedSet+RACSequenceAdditions.h in Headers */ = {isa = PBXBuildFile; fileRef = D0E9675B1641EF9C00FCFF06 /* NSOrderedSet+RACSequenceAdditions.h */; settings = {ATTRIBUTES = (Public, ); }; };
		D08FF283169A333400743C6D /* NSSet+RACSequenceAdditions.h in Headers */ = {isa = PBXBuildFile; fileRef = D0E9675D1641EF9C00FCFF06 /* NSSet+RACSequenceAdditions.h */; settings = {ATTRIBUTES = (Public, ); }; };
		D08FF284169A333400743C6D /* NSString+RACSequenceAdditions.h in Headers */ = {isa = PBXBuildFile; fileRef = D0E9675F1641EF9C00FCFF06 /* NSString+RACSequenceAdditions.h */; settings = {ATTRIBUTES = (Public, ); }; };
		D08FF285169A333400743C6D /* UIControl+RACSignalSupport.h in Headers */ = {isa = PBXBuildFile; fileRef = 88F4425F153DC0450097B4C3 /* UIControl+RACSignalSupport.h */; settings = {ATTRIBUTES = (Public, ); }; };
		D08FF286169A333400743C6D /* UITextField+RACSignalSupport.h in Headers */ = {isa = PBXBuildFile; fileRef = 88F44264153DCAC50097B4C3 /* UITextField+RACSignalSupport.h */; settings = {ATTRIBUTES = (Public, ); }; };
		D08FF287169A333400743C6D /* UITextView+RACSignalSupport.h in Headers */ = {isa = PBXBuildFile; fileRef = A1FCC27215666AA3008C9686 /* UITextView+RACSignalSupport.h */; settings = {ATTRIBUTES = (Public, ); }; };
		D08FF289169A333400743C6D /* NSObject+RACPropertySubscribing.h in Headers */ = {isa = PBXBuildFile; fileRef = 88CDF82C15008C0500163A9F /* NSObject+RACPropertySubscribing.h */; settings = {ATTRIBUTES = (Public, ); }; };
		D094E44917775AF200906BF7 /* EXTKeyPathCoding.h in Headers */ = {isa = PBXBuildFile; fileRef = D094E44517775AF200906BF7 /* EXTKeyPathCoding.h */; settings = {ATTRIBUTES = (Public, ); }; };
		D094E44A17775AF200906BF7 /* EXTKeyPathCoding.h in Headers */ = {isa = PBXBuildFile; fileRef = D094E44517775AF200906BF7 /* EXTKeyPathCoding.h */; settings = {ATTRIBUTES = (Public, ); }; };
		D094E44B17775AF200906BF7 /* EXTScope.h in Headers */ = {isa = PBXBuildFile; fileRef = D094E44617775AF200906BF7 /* EXTScope.h */; settings = {ATTRIBUTES = (Public, ); }; };
		D094E44C17775AF200906BF7 /* EXTScope.h in Headers */ = {isa = PBXBuildFile; fileRef = D094E44617775AF200906BF7 /* EXTScope.h */; settings = {ATTRIBUTES = (Public, ); }; };
		D094E44F17775AF200906BF7 /* metamacros.h in Headers */ = {isa = PBXBuildFile; fileRef = D094E44817775AF200906BF7 /* metamacros.h */; settings = {ATTRIBUTES = (Public, ); }; };
		D094E45017775AF200906BF7 /* metamacros.h in Headers */ = {isa = PBXBuildFile; fileRef = D094E44817775AF200906BF7 /* metamacros.h */; settings = {ATTRIBUTES = (Public, ); }; };
		D099E819169E05D00000A975 /* NSObject+RACObservablePropertySubject.h in Headers */ = {isa = PBXBuildFile; fileRef = 5F6FE84B169251E900A8D7A6 /* NSObject+RACObservablePropertySubject.h */; settings = {ATTRIBUTES = (Public, ); }; };
		D0A0B01516EAA3D100C47593 /* NSText+RACSignalSupport.h in Headers */ = {isa = PBXBuildFile; fileRef = D0A0B01316EAA3D100C47593 /* NSText+RACSignalSupport.h */; settings = {ATTRIBUTES = (Public, ); }; };
		D0A0B01616EAA3D100C47593 /* NSText+RACSignalSupport.m in Sources */ = {isa = PBXBuildFile; fileRef = D0A0B01416EAA3D100C47593 /* NSText+RACSignalSupport.m */; };
		D0A0B01816EAA5CC00C47593 /* NSTextRACSupportSpec.m in Sources */ = {isa = PBXBuildFile; fileRef = D0A0B01716EAA5CC00C47593 /* NSTextRACSupportSpec.m */; };
		D0A0B03B16EAA9AC00C47593 /* NSControl+RACTextSignalSupport.h in Headers */ = {isa = PBXBuildFile; fileRef = D0A0B03916EAA9AC00C47593 /* NSControl+RACTextSignalSupport.h */; settings = {ATTRIBUTES = (Public, ); }; };
		D0A0B03C16EAA9AC00C47593 /* NSControl+RACTextSignalSupport.m in Sources */ = {isa = PBXBuildFile; fileRef = D0A0B03A16EAA9AC00C47593 /* NSControl+RACTextSignalSupport.m */; };
		D0A0E226176A84DB007273ED /* RACDisposableSpec.m in Sources */ = {isa = PBXBuildFile; fileRef = D0A0E225176A84DA007273ED /* RACDisposableSpec.m */; };
		D0A0E227176A84DB007273ED /* RACDisposableSpec.m in Sources */ = {isa = PBXBuildFile; fileRef = D0A0E225176A84DA007273ED /* RACDisposableSpec.m */; };
		D0A0E230176A8CD6007273ED /* RACPassthroughSubscriber.m in Sources */ = {isa = PBXBuildFile; fileRef = D0A0E22D176A8CD6007273ED /* RACPassthroughSubscriber.m */; };
		D0A0E231176A8CD6007273ED /* RACPassthroughSubscriber.m in Sources */ = {isa = PBXBuildFile; fileRef = D0A0E22D176A8CD6007273ED /* RACPassthroughSubscriber.m */; };
		D0C55CD917758A73008CDDCA /* UITextFieldRACSupportSpec.m in Sources */ = {isa = PBXBuildFile; fileRef = D0C55CD817758A73008CDDCA /* UITextFieldRACSupportSpec.m */; };
		D0C55CDF17758C2A008CDDCA /* UITextViewRACSupportSpec.m in Sources */ = {isa = PBXBuildFile; fileRef = D0C55CDE17758C2A008CDDCA /* UITextViewRACSupportSpec.m */; };
		D0C55CE017758EDC008CDDCA /* RACDelegateProxy.h in Headers */ = {isa = PBXBuildFile; fileRef = A1FCC3761567DED0008C9686 /* RACDelegateProxy.h */; settings = {ATTRIBUTES = (Public, ); }; };
		D0C55CE217759559008CDDCA /* RACDelegateProxySpec.m in Sources */ = {isa = PBXBuildFile; fileRef = D0C55CE117759559008CDDCA /* RACDelegateProxySpec.m */; };
		D0C70EC616659333005AAD03 /* RACSubscriberExamples.m in Sources */ = {isa = PBXBuildFile; fileRef = D0C70EC516659333005AAD03 /* RACSubscriberExamples.m */; };
		D0C70EC8166595AD005AAD03 /* RACSubscriberSpec.m in Sources */ = {isa = PBXBuildFile; fileRef = D0C70EC7166595AD005AAD03 /* RACSubscriberSpec.m */; };
		D0C70F90164337A2007027B4 /* RACSequenceAdditionsSpec.m in Sources */ = {isa = PBXBuildFile; fileRef = D0C70F8F164337A2007027B4 /* RACSequenceAdditionsSpec.m */; };
		D0C70F93164337E3007027B4 /* RACSequenceExamples.m in Sources */ = {isa = PBXBuildFile; fileRef = D0C70F92164337E3007027B4 /* RACSequenceExamples.m */; };
		D0D243BD1741FA13004359C6 /* NSObject+RACDescription.m in Sources */ = {isa = PBXBuildFile; fileRef = D0D243B61741FA0E004359C6 /* NSObject+RACDescription.m */; };
		D0D243BE1741FA13004359C6 /* NSObject+RACDescription.m in Sources */ = {isa = PBXBuildFile; fileRef = D0D243B61741FA0E004359C6 /* NSObject+RACDescription.m */; };
		D0D487011642550100DD7605 /* RACStream.h in Headers */ = {isa = PBXBuildFile; fileRef = D0D486FF1642550100DD7605 /* RACStream.h */; settings = {ATTRIBUTES = (Public, ); }; };
		D0D487031642550100DD7605 /* RACStream.m in Sources */ = {isa = PBXBuildFile; fileRef = D0D487001642550100DD7605 /* RACStream.m */; };
		D0D487041642550100DD7605 /* RACStream.m in Sources */ = {isa = PBXBuildFile; fileRef = D0D487001642550100DD7605 /* RACStream.m */; };
		D0D487061642651400DD7605 /* RACSequenceSpec.m in Sources */ = {isa = PBXBuildFile; fileRef = D0D487051642651400DD7605 /* RACSequenceSpec.m */; };
		D0D910CE15F915BD00AD2DDA /* RACSignal+Operations.h in Headers */ = {isa = PBXBuildFile; fileRef = D0D910CC15F915BD00AD2DDA /* RACSignal+Operations.h */; settings = {ATTRIBUTES = (Public, ); }; };
		D0D910D015F915BD00AD2DDA /* RACSignal+Operations.m in Sources */ = {isa = PBXBuildFile; fileRef = D0D910CD15F915BD00AD2DDA /* RACSignal+Operations.m */; };
		D0D910D115F915BD00AD2DDA /* RACSignal+Operations.m in Sources */ = {isa = PBXBuildFile; fileRef = D0D910CD15F915BD00AD2DDA /* RACSignal+Operations.m */; };
		D0DFBCCE15DD6D40009DADB3 /* RACBacktrace.m in Sources */ = {isa = PBXBuildFile; fileRef = D0DFBCCD15DD6D40009DADB3 /* RACBacktrace.m */; };
		D0DFBCCF15DD6D40009DADB3 /* RACBacktrace.m in Sources */ = {isa = PBXBuildFile; fileRef = D0DFBCCD15DD6D40009DADB3 /* RACBacktrace.m */; };
		D0DFBCD015DD70CC009DADB3 /* ReactiveCocoa.framework in Copy Frameworks */ = {isa = PBXBuildFile; fileRef = 88037F8315056328001A5B19 /* ReactiveCocoa.framework */; };
		D0E9676B1641EF9C00FCFF06 /* NSArray+RACSequenceAdditions.h in Headers */ = {isa = PBXBuildFile; fileRef = D0E967571641EF9C00FCFF06 /* NSArray+RACSequenceAdditions.h */; settings = {ATTRIBUTES = (Public, ); }; };
		D0E9676D1641EF9C00FCFF06 /* NSArray+RACSequenceAdditions.m in Sources */ = {isa = PBXBuildFile; fileRef = D0E967581641EF9C00FCFF06 /* NSArray+RACSequenceAdditions.m */; };
		D0E9676E1641EF9C00FCFF06 /* NSArray+RACSequenceAdditions.m in Sources */ = {isa = PBXBuildFile; fileRef = D0E967581641EF9C00FCFF06 /* NSArray+RACSequenceAdditions.m */; };
		D0E9676F1641EF9C00FCFF06 /* NSDictionary+RACSequenceAdditions.h in Headers */ = {isa = PBXBuildFile; fileRef = D0E967591641EF9C00FCFF06 /* NSDictionary+RACSequenceAdditions.h */; settings = {ATTRIBUTES = (Public, ); }; };
		D0E967711641EF9C00FCFF06 /* NSDictionary+RACSequenceAdditions.m in Sources */ = {isa = PBXBuildFile; fileRef = D0E9675A1641EF9C00FCFF06 /* NSDictionary+RACSequenceAdditions.m */; };
		D0E967721641EF9C00FCFF06 /* NSDictionary+RACSequenceAdditions.m in Sources */ = {isa = PBXBuildFile; fileRef = D0E9675A1641EF9C00FCFF06 /* NSDictionary+RACSequenceAdditions.m */; };
		D0E967731641EF9C00FCFF06 /* NSOrderedSet+RACSequenceAdditions.h in Headers */ = {isa = PBXBuildFile; fileRef = D0E9675B1641EF9C00FCFF06 /* NSOrderedSet+RACSequenceAdditions.h */; settings = {ATTRIBUTES = (Public, ); }; };
		D0E967751641EF9C00FCFF06 /* NSOrderedSet+RACSequenceAdditions.m in Sources */ = {isa = PBXBuildFile; fileRef = D0E9675C1641EF9C00FCFF06 /* NSOrderedSet+RACSequenceAdditions.m */; };
		D0E967761641EF9C00FCFF06 /* NSOrderedSet+RACSequenceAdditions.m in Sources */ = {isa = PBXBuildFile; fileRef = D0E9675C1641EF9C00FCFF06 /* NSOrderedSet+RACSequenceAdditions.m */; };
		D0E967771641EF9C00FCFF06 /* NSSet+RACSequenceAdditions.h in Headers */ = {isa = PBXBuildFile; fileRef = D0E9675D1641EF9C00FCFF06 /* NSSet+RACSequenceAdditions.h */; settings = {ATTRIBUTES = (Public, ); }; };
		D0E967791641EF9C00FCFF06 /* NSSet+RACSequenceAdditions.m in Sources */ = {isa = PBXBuildFile; fileRef = D0E9675E1641EF9C00FCFF06 /* NSSet+RACSequenceAdditions.m */; };
		D0E9677A1641EF9C00FCFF06 /* NSSet+RACSequenceAdditions.m in Sources */ = {isa = PBXBuildFile; fileRef = D0E9675E1641EF9C00FCFF06 /* NSSet+RACSequenceAdditions.m */; };
		D0E9677B1641EF9C00FCFF06 /* NSString+RACSequenceAdditions.h in Headers */ = {isa = PBXBuildFile; fileRef = D0E9675F1641EF9C00FCFF06 /* NSString+RACSequenceAdditions.h */; settings = {ATTRIBUTES = (Public, ); }; };
		D0E9677D1641EF9C00FCFF06 /* NSString+RACSequenceAdditions.m in Sources */ = {isa = PBXBuildFile; fileRef = D0E967601641EF9C00FCFF06 /* NSString+RACSequenceAdditions.m */; };
		D0E9677E1641EF9C00FCFF06 /* NSString+RACSequenceAdditions.m in Sources */ = {isa = PBXBuildFile; fileRef = D0E967601641EF9C00FCFF06 /* NSString+RACSequenceAdditions.m */; };
		D0E967811641EF9C00FCFF06 /* RACArraySequence.m in Sources */ = {isa = PBXBuildFile; fileRef = D0E967621641EF9C00FCFF06 /* RACArraySequence.m */; };
		D0E967821641EF9C00FCFF06 /* RACArraySequence.m in Sources */ = {isa = PBXBuildFile; fileRef = D0E967621641EF9C00FCFF06 /* RACArraySequence.m */; };
		D0E967851641EF9C00FCFF06 /* RACDynamicSequence.m in Sources */ = {isa = PBXBuildFile; fileRef = D0E967641641EF9C00FCFF06 /* RACDynamicSequence.m */; };
		D0E967861641EF9C00FCFF06 /* RACDynamicSequence.m in Sources */ = {isa = PBXBuildFile; fileRef = D0E967641641EF9C00FCFF06 /* RACDynamicSequence.m */; };
		D0E967891641EF9C00FCFF06 /* RACEmptySequence.m in Sources */ = {isa = PBXBuildFile; fileRef = D0E967661641EF9C00FCFF06 /* RACEmptySequence.m */; };
		D0E9678A1641EF9C00FCFF06 /* RACEmptySequence.m in Sources */ = {isa = PBXBuildFile; fileRef = D0E967661641EF9C00FCFF06 /* RACEmptySequence.m */; };
		D0E9678B1641EF9C00FCFF06 /* RACSequence.h in Headers */ = {isa = PBXBuildFile; fileRef = D0E967671641EF9C00FCFF06 /* RACSequence.h */; settings = {ATTRIBUTES = (Public, ); }; };
		D0E9678D1641EF9C00FCFF06 /* RACSequence.m in Sources */ = {isa = PBXBuildFile; fileRef = D0E967681641EF9C00FCFF06 /* RACSequence.m */; };
		D0E9678E1641EF9C00FCFF06 /* RACSequence.m in Sources */ = {isa = PBXBuildFile; fileRef = D0E967681641EF9C00FCFF06 /* RACSequence.m */; };
		D0E967911641EF9C00FCFF06 /* RACStringSequence.m in Sources */ = {isa = PBXBuildFile; fileRef = D0E9676A1641EF9C00FCFF06 /* RACStringSequence.m */; };
		D0E967921641EF9C00FCFF06 /* RACStringSequence.m in Sources */ = {isa = PBXBuildFile; fileRef = D0E9676A1641EF9C00FCFF06 /* RACStringSequence.m */; };
		D0EDE76716968AB10072A780 /* RACPropertySignalExamples.m in Sources */ = {isa = PBXBuildFile; fileRef = D0EDE76616968AB10072A780 /* RACPropertySignalExamples.m */; };
		D0EE284D164D906B006954A4 /* RACSignalSequence.m in Sources */ = {isa = PBXBuildFile; fileRef = D0EE284A164D906B006954A4 /* RACSignalSequence.m */; };
		D0EE284E164D906B006954A4 /* RACSignalSequence.m in Sources */ = {isa = PBXBuildFile; fileRef = D0EE284A164D906B006954A4 /* RACSignalSequence.m */; };
/* End PBXBuildFile section */

/* Begin PBXContainerItemProxy section */
		88037FDA150564E9001A5B19 /* PBXContainerItemProxy */ = {
			isa = PBXContainerItemProxy;
			containerPortal = 88CDF7B215000FCE00163A9F /* Project object */;
			proxyType = 1;
			remoteGlobalIDString = 88037F8215056328001A5B19;
			remoteInfo = ReactiveCocoa;
		};
		8803805215056ACB001A5B19 /* PBXContainerItemProxy */ = {
			isa = PBXContainerItemProxy;
			containerPortal = 8803804815056ACA001A5B19 /* Expecta.xcodeproj */;
			proxyType = 2;
			remoteGlobalIDString = E9ACDF0C13B2DD520010F4D7;
			remoteInfo = Expecta;
		};
		8803805415056ACB001A5B19 /* PBXContainerItemProxy */ = {
			isa = PBXContainerItemProxy;
			containerPortal = 8803804815056ACA001A5B19 /* Expecta.xcodeproj */;
			proxyType = 2;
			remoteGlobalIDString = E93067CE13B2E6D100EA26FF;
			remoteInfo = "Expecta-iOS";
		};
		8803805615056ACB001A5B19 /* PBXContainerItemProxy */ = {
			isa = PBXContainerItemProxy;
			containerPortal = 8803804815056ACA001A5B19 /* Expecta.xcodeproj */;
			proxyType = 2;
			remoteGlobalIDString = E9ACDF1D13B2DD520010F4D7;
			remoteInfo = ExpectaTests;
		};
		8803805815056ACB001A5B19 /* PBXContainerItemProxy */ = {
			isa = PBXContainerItemProxy;
			containerPortal = 8803804815056ACA001A5B19 /* Expecta.xcodeproj */;
			proxyType = 2;
			remoteGlobalIDString = E93067DA13B2E6D100EA26FF;
			remoteInfo = "Expecta-iOSTests";
		};
		8803806515056AD7001A5B19 /* PBXContainerItemProxy */ = {
			isa = PBXContainerItemProxy;
			containerPortal = 8803805B15056AD7001A5B19 /* Specta.xcodeproj */;
			proxyType = 2;
			remoteGlobalIDString = E9D96A2614B6B8AB007D9521;
			remoteInfo = Specta;
		};
		8803806715056AD7001A5B19 /* PBXContainerItemProxy */ = {
			isa = PBXContainerItemProxy;
			containerPortal = 8803805B15056AD7001A5B19 /* Specta.xcodeproj */;
			proxyType = 2;
			remoteGlobalIDString = E9B777A414BA294B00D8DC76;
			remoteInfo = "Specta-iOS";
		};
		8803806915056AD7001A5B19 /* PBXContainerItemProxy */ = {
			isa = PBXContainerItemProxy;
			containerPortal = 8803805B15056AD7001A5B19 /* Specta.xcodeproj */;
			proxyType = 2;
			remoteGlobalIDString = E9D96A3A14B6B8AB007D9521;
			remoteInfo = SpectaTests;
		};
		8803806B15056AD7001A5B19 /* PBXContainerItemProxy */ = {
			isa = PBXContainerItemProxy;
			containerPortal = 8803805B15056AD7001A5B19 /* Specta.xcodeproj */;
			proxyType = 2;
			remoteGlobalIDString = E9B777B314BA294C00D8DC76;
			remoteInfo = "Specta-iOSTests";
		};
		8803806D15056B15001A5B19 /* PBXContainerItemProxy */ = {
			isa = PBXContainerItemProxy;
			containerPortal = 8803805B15056AD7001A5B19 /* Specta.xcodeproj */;
			proxyType = 1;
			remoteGlobalIDString = E9D96A2514B6B8AB007D9521;
			remoteInfo = Specta;
		};
		8803806F15056B1B001A5B19 /* PBXContainerItemProxy */ = {
			isa = PBXContainerItemProxy;
			containerPortal = 8803804815056ACA001A5B19 /* Expecta.xcodeproj */;
			proxyType = 1;
			remoteGlobalIDString = E9ACDF0B13B2DD520010F4D7;
			remoteInfo = Expecta;
		};
		D0ED9DB517501806003859A6 /* PBXContainerItemProxy */ = {
			isa = PBXContainerItemProxy;
			containerPortal = 88CDF7B215000FCE00163A9F /* Project object */;
			proxyType = 1;
			remoteGlobalIDString = 88F440AA153DAC820097B4C3;
			remoteInfo = "ReactiveCocoa-iOS";
		};
		D0ED9DBD1750180B003859A6 /* PBXContainerItemProxy */ = {
			isa = PBXContainerItemProxy;
			containerPortal = 8803805B15056AD7001A5B19 /* Specta.xcodeproj */;
			proxyType = 1;
			remoteGlobalIDString = E9B777A314BA294B00D8DC76;
			remoteInfo = "Specta-iOS";
		};
		D0ED9DBF1750180B003859A6 /* PBXContainerItemProxy */ = {
			isa = PBXContainerItemProxy;
			containerPortal = 8803804815056ACA001A5B19 /* Expecta.xcodeproj */;
			proxyType = 1;
			remoteGlobalIDString = E93067CD13B2E6D100EA26FF;
			remoteInfo = "Expecta-iOS";
		};
/* End PBXContainerItemProxy section */

/* Begin PBXCopyFilesBuildPhase section */
		8820937F1501C94E00796685 /* Copy Frameworks */ = {
			isa = PBXCopyFilesBuildPhase;
			buildActionMask = 2147483647;
			dstPath = "";
			dstSubfolderSpec = 10;
			files = (
				D0DFBCD015DD70CC009DADB3 /* ReactiveCocoa.framework in Copy Frameworks */,
			);
			name = "Copy Frameworks";
			runOnlyForDeploymentPostprocessing = 0;
		};
/* End PBXCopyFilesBuildPhase section */

/* Begin PBXFileReference section */
		1E89337F171647A5009071B0 /* NSObjectRACPropertySubscribingExamples.h */ = {isa = PBXFileReference; fileEncoding = 4; lastKnownFileType = sourcecode.c.h; path = NSObjectRACPropertySubscribingExamples.h; sourceTree = "<group>"; };
		1E893380171647A5009071B0 /* NSObjectRACPropertySubscribingExamples.m */ = {isa = PBXFileReference; fileEncoding = 4; lastKnownFileType = sourcecode.c.objc; path = NSObjectRACPropertySubscribingExamples.m; sourceTree = "<group>"; };
		1EC06B15173CB04000365258 /* UIGestureRecognizer+RACSignalSupport.h */ = {isa = PBXFileReference; fileEncoding = 4; lastKnownFileType = sourcecode.c.h; path = "UIGestureRecognizer+RACSignalSupport.h"; sourceTree = "<group>"; };
		1EC06B16173CB04000365258 /* UIGestureRecognizer+RACSignalSupport.m */ = {isa = PBXFileReference; fileEncoding = 4; lastKnownFileType = sourcecode.c.objc; path = "UIGestureRecognizer+RACSignalSupport.m"; sourceTree = "<group>"; };
		27A887C71703DB4F00040001 /* UIBarButtonItem+RACCommandSupport.h */ = {isa = PBXFileReference; fileEncoding = 4; lastKnownFileType = sourcecode.c.h; path = "UIBarButtonItem+RACCommandSupport.h"; sourceTree = "<group>"; };
		27A887C81703DB4F00040001 /* UIBarButtonItem+RACCommandSupport.m */ = {isa = PBXFileReference; fileEncoding = 4; lastKnownFileType = sourcecode.c.objc; path = "UIBarButtonItem+RACCommandSupport.m"; sourceTree = "<group>"; };
		5EE9A7911760D61300EAF5A2 /* UIButton+RACCommandSupport.h */ = {isa = PBXFileReference; fileEncoding = 4; lastKnownFileType = sourcecode.c.h; path = "UIButton+RACCommandSupport.h"; sourceTree = "<group>"; };
		5EE9A7921760D61300EAF5A2 /* UIButton+RACCommandSupport.m */ = {isa = PBXFileReference; fileEncoding = 4; lastKnownFileType = sourcecode.c.objc; path = "UIButton+RACCommandSupport.m"; sourceTree = "<group>"; };
		5EE9A79A1760D88500EAF5A2 /* UIButtonRACSupportSpec.m */ = {isa = PBXFileReference; fileEncoding = 4; lastKnownFileType = sourcecode.c.objc; path = UIButtonRACSupportSpec.m; sourceTree = "<group>"; };
		5F24476F167E5EDE0062180C /* RACPropertySubject.h */ = {isa = PBXFileReference; fileEncoding = 4; lastKnownFileType = sourcecode.c.h; path = RACPropertySubject.h; sourceTree = "<group>"; };
		5F244770167E5EDE0062180C /* RACPropertySubject.m */ = {isa = PBXFileReference; fileEncoding = 4; lastKnownFileType = sourcecode.c.objc; path = RACPropertySubject.m; sourceTree = "<group>"; };
		5F2447AC167E87C50062180C /* RACObservablePropertySubjectSpec.m */ = {isa = PBXFileReference; fileEncoding = 4; lastKnownFileType = sourcecode.c.objc; path = RACObservablePropertySubjectSpec.m; sourceTree = "<group>"; };
		5F45A883168CFA3E00B58A2B /* RACObservablePropertySubject.h */ = {isa = PBXFileReference; fileEncoding = 4; lastKnownFileType = sourcecode.c.h; path = RACObservablePropertySubject.h; sourceTree = "<group>"; };
		5F45A884168CFA3E00B58A2B /* RACObservablePropertySubject.m */ = {isa = PBXFileReference; fileEncoding = 4; lastKnownFileType = sourcecode.c.objc; path = RACObservablePropertySubject.m; sourceTree = "<group>"; };
		5F6FE84B169251E900A8D7A6 /* NSObject+RACObservablePropertySubject.h */ = {isa = PBXFileReference; fileEncoding = 4; lastKnownFileType = sourcecode.c.h; path = "NSObject+RACObservablePropertySubject.h"; sourceTree = "<group>"; };
		5F6FE84E1692524B00A8D7A6 /* NSObject+RACObservablePropertySubject.m */ = {isa = PBXFileReference; fileEncoding = 4; lastKnownFileType = sourcecode.c.objc; path = "NSObject+RACObservablePropertySubject.m"; sourceTree = "<group>"; };
		5F6FE8511692568A00A8D7A6 /* RACBinding.h */ = {isa = PBXFileReference; fileEncoding = 4; lastKnownFileType = sourcecode.c.h; path = RACBinding.h; sourceTree = "<group>"; };
		5F6FE8521692568A00A8D7A6 /* RACBinding.m */ = {isa = PBXFileReference; fileEncoding = 4; lastKnownFileType = sourcecode.c.objc; path = RACBinding.m; sourceTree = "<group>"; };
		5F6FE8571692572600A8D7A6 /* RACBinding+Private.h */ = {isa = PBXFileReference; fileEncoding = 4; lastKnownFileType = sourcecode.c.h; path = "RACBinding+Private.h"; sourceTree = "<group>"; };
		5F773DE8169B46670023069D /* NSEnumerator+RACSequenceAdditions.h */ = {isa = PBXFileReference; fileEncoding = 4; lastKnownFileType = sourcecode.c.h; path = "NSEnumerator+RACSequenceAdditions.h"; sourceTree = "<group>"; };
		5F773DE9169B46670023069D /* NSEnumerator+RACSequenceAdditions.m */ = {isa = PBXFileReference; fileEncoding = 4; lastKnownFileType = sourcecode.c.objc; path = "NSEnumerator+RACSequenceAdditions.m"; sourceTree = "<group>"; };
		5F773DEF169B48830023069D /* NSEnumeratorRACSequenceAdditionsSpec.m */ = {isa = PBXFileReference; fileEncoding = 4; lastKnownFileType = sourcecode.c.objc; path = NSEnumeratorRACSequenceAdditionsSpec.m; sourceTree = "<group>"; };
		5F7EFECC168FBC4B0037E500 /* RACPropertySubjectExamples.h */ = {isa = PBXFileReference; fileEncoding = 4; lastKnownFileType = sourcecode.c.h; path = RACPropertySubjectExamples.h; sourceTree = "<group>"; };
		5F7EFECD168FBC4B0037E500 /* RACPropertySubjectExamples.m */ = {isa = PBXFileReference; fileEncoding = 4; lastKnownFileType = sourcecode.c.objc; path = RACPropertySubjectExamples.m; sourceTree = "<group>"; };
		5F7EFECE168FBC4B0037E500 /* RACPropertySubjectSpec.m */ = {isa = PBXFileReference; fileEncoding = 4; lastKnownFileType = sourcecode.c.objc; path = RACPropertySubjectSpec.m; sourceTree = "<group>"; };
		5F7EFEDA16919A1A0037E500 /* RACPropertySubject+Private.h */ = {isa = PBXFileReference; lastKnownFileType = sourcecode.c.h; path = "RACPropertySubject+Private.h"; sourceTree = "<group>"; };
		5F9743F51694A2460024EB82 /* RACEagerSequence.h */ = {isa = PBXFileReference; fileEncoding = 4; lastKnownFileType = sourcecode.c.h; path = RACEagerSequence.h; sourceTree = "<group>"; };
		5F9743F61694A2460024EB82 /* RACEagerSequence.m */ = {isa = PBXFileReference; fileEncoding = 4; lastKnownFileType = sourcecode.c.objc; path = RACEagerSequence.m; sourceTree = "<group>"; };
		5FAF5223174D4C2000CAC810 /* ReactiveCocoaTests-iOS.octest */ = {isa = PBXFileReference; explicitFileType = wrapper.cfbundle; includeInIndex = 0; path = "ReactiveCocoaTests-iOS.octest"; sourceTree = BUILT_PRODUCTS_DIR; };
		5FAF5261174D4D8E00CAC810 /* UIBarButtonItemRACSupportSpec.m */ = {isa = PBXFileReference; fileEncoding = 4; lastKnownFileType = sourcecode.c.objc; path = UIBarButtonItemRACSupportSpec.m; sourceTree = "<group>"; };
		5FAF5288174E9CD200CAC810 /* CoreGraphics.framework */ = {isa = PBXFileReference; lastKnownFileType = wrapper.framework; name = CoreGraphics.framework; path = Platforms/iPhoneOS.platform/Developer/SDKs/iPhoneOS6.1.sdk/System/Library/Frameworks/CoreGraphics.framework; sourceTree = DEVELOPER_DIR; };
		5FD7DC7B174F9EEB008710B4 /* UIKit.framework */ = {isa = PBXFileReference; lastKnownFileType = wrapper.framework; name = UIKit.framework; path = System/Library/Frameworks/UIKit.framework; sourceTree = SDKROOT; };
		5FDC35011736F54600792E52 /* NSString+RACKeyPathUtilities.h */ = {isa = PBXFileReference; fileEncoding = 4; lastKnownFileType = sourcecode.c.h; path = "NSString+RACKeyPathUtilities.h"; sourceTree = "<group>"; };
		5FDC35021736F54700792E52 /* NSString+RACKeyPathUtilities.m */ = {isa = PBXFileReference; fileEncoding = 4; lastKnownFileType = sourcecode.c.objc; path = "NSString+RACKeyPathUtilities.m"; sourceTree = "<group>"; };
		5FDC350E1736F81800792E52 /* NSStringRACKeyPathUtilitiesSpec.m */ = {isa = PBXFileReference; fileEncoding = 4; lastKnownFileType = sourcecode.c.objc; path = NSStringRACKeyPathUtilitiesSpec.m; sourceTree = "<group>"; };
		6E58405316F22D7500F588A6 /* NSObject+RACDeallocating.h */ = {isa = PBXFileReference; fileEncoding = 4; lastKnownFileType = sourcecode.c.h; path = "NSObject+RACDeallocating.h"; sourceTree = "<group>"; };
		6E58405416F22D7500F588A6 /* NSObject+RACDeallocating.m */ = {isa = PBXFileReference; fileEncoding = 4; lastKnownFileType = sourcecode.c.objc; path = "NSObject+RACDeallocating.m"; sourceTree = "<group>"; };
		6E58405E16F3414200F588A6 /* NSObjectRACDeallocatingSpec.m */ = {isa = PBXFileReference; fileEncoding = 4; lastKnownFileType = sourcecode.c.objc; path = NSObjectRACDeallocatingSpec.m; sourceTree = "<group>"; };
		8801E7501644BDE200A155FE /* NSObjectRACLiftingSpec.m */ = {isa = PBXFileReference; fileEncoding = 4; lastKnownFileType = sourcecode.c.objc; path = NSObjectRACLiftingSpec.m; sourceTree = "<group>"; };
		88037F8315056328001A5B19 /* ReactiveCocoa.framework */ = {isa = PBXFileReference; explicitFileType = wrapper.framework; includeInIndex = 0; path = ReactiveCocoa.framework; sourceTree = BUILT_PRODUCTS_DIR; };
		88037F8C15056328001A5B19 /* ReactiveCocoa.h */ = {isa = PBXFileReference; lastKnownFileType = sourcecode.c.h; path = ReactiveCocoa.h; sourceTree = "<group>"; };
		8803804815056ACA001A5B19 /* Expecta.xcodeproj */ = {isa = PBXFileReference; lastKnownFileType = "wrapper.pb-project"; name = Expecta.xcodeproj; path = ../../external/expecta/Expecta.xcodeproj; sourceTree = "<group>"; };
		8803805B15056AD7001A5B19 /* Specta.xcodeproj */ = {isa = PBXFileReference; lastKnownFileType = "wrapper.pb-project"; name = Specta.xcodeproj; path = ../../external/specta/Specta.xcodeproj; sourceTree = "<group>"; };
		8803C010166732BA00C36839 /* RACSchedulerSpec.m */ = {isa = PBXFileReference; fileEncoding = 4; lastKnownFileType = sourcecode.c.objc; path = RACSchedulerSpec.m; sourceTree = "<group>"; };
		880B9174150B09190008488E /* RACSubject.h */ = {isa = PBXFileReference; fileEncoding = 4; lastKnownFileType = sourcecode.c.h; path = RACSubject.h; sourceTree = "<group>"; };
		880B9175150B09190008488E /* RACSubject.m */ = {isa = PBXFileReference; fileEncoding = 4; lastKnownFileType = sourcecode.c.objc; path = RACSubject.m; sourceTree = "<group>"; };
		880D7A5816F7B351004A3361 /* NSObject+RACSelectorSignal.h */ = {isa = PBXFileReference; fileEncoding = 4; lastKnownFileType = sourcecode.c.h; path = "NSObject+RACSelectorSignal.h"; sourceTree = "<group>"; };
		880D7A5916F7B351004A3361 /* NSObject+RACSelectorSignal.m */ = {isa = PBXFileReference; fileEncoding = 4; lastKnownFileType = sourcecode.c.objc; path = "NSObject+RACSelectorSignal.m"; sourceTree = "<group>"; };
		880D7A6516F7BB1A004A3361 /* NSObjectRACSelectorSignalSpec.m */ = {isa = PBXFileReference; fileEncoding = 4; lastKnownFileType = sourcecode.c.objc; path = NSObjectRACSelectorSignalSpec.m; sourceTree = "<group>"; };
		880D7A6716F7BCC7004A3361 /* RACSubclassObject.h */ = {isa = PBXFileReference; fileEncoding = 4; lastKnownFileType = sourcecode.c.h; path = RACSubclassObject.h; sourceTree = "<group>"; };
		880D7A6816F7BCC7004A3361 /* RACSubclassObject.m */ = {isa = PBXFileReference; fileEncoding = 4; lastKnownFileType = sourcecode.c.objc; path = RACSubclassObject.m; sourceTree = "<group>"; };
		881B37CA152260BF0079220B /* RACUnit.h */ = {isa = PBXFileReference; fileEncoding = 4; lastKnownFileType = sourcecode.c.h; path = RACUnit.h; sourceTree = "<group>"; };
		881B37CB152260BF0079220B /* RACUnit.m */ = {isa = PBXFileReference; fileEncoding = 4; lastKnownFileType = sourcecode.c.objc; path = RACUnit.m; sourceTree = "<group>"; };
		881E86A01669304700667F7B /* RACCompoundDisposable.h */ = {isa = PBXFileReference; fileEncoding = 4; lastKnownFileType = sourcecode.c.h; path = RACCompoundDisposable.h; sourceTree = "<group>"; };
		881E86A11669304700667F7B /* RACCompoundDisposable.m */ = {isa = PBXFileReference; fileEncoding = 4; lastKnownFileType = sourcecode.c.objc; path = RACCompoundDisposable.m; sourceTree = "<group>"; };
		881E86B91669350B00667F7B /* RACCompoundDisposableSpec.m */ = {isa = PBXFileReference; fileEncoding = 4; lastKnownFileType = sourcecode.c.objc; path = RACCompoundDisposableSpec.m; sourceTree = "<group>"; };
		881E87AA16695C5600667F7B /* RACQueueScheduler.h */ = {isa = PBXFileReference; fileEncoding = 4; lastKnownFileType = sourcecode.c.h; path = RACQueueScheduler.h; sourceTree = "<group>"; };
		881E87AB16695C5600667F7B /* RACQueueScheduler.m */ = {isa = PBXFileReference; fileEncoding = 4; lastKnownFileType = sourcecode.c.objc; path = RACQueueScheduler.m; sourceTree = "<group>"; };
		881E87B016695EDF00667F7B /* RACImmediateScheduler.h */ = {isa = PBXFileReference; fileEncoding = 4; lastKnownFileType = sourcecode.c.h; path = RACImmediateScheduler.h; sourceTree = "<group>"; };
		881E87B116695EDF00667F7B /* RACImmediateScheduler.m */ = {isa = PBXFileReference; fileEncoding = 4; lastKnownFileType = sourcecode.c.objc; path = RACImmediateScheduler.m; sourceTree = "<group>"; };
		881E87C21669635F00667F7B /* RACSubscriptionScheduler.h */ = {isa = PBXFileReference; fileEncoding = 4; lastKnownFileType = sourcecode.c.h; path = RACSubscriptionScheduler.h; sourceTree = "<group>"; };
		881E87C31669636000667F7B /* RACSubscriptionScheduler.m */ = {isa = PBXFileReference; fileEncoding = 4; lastKnownFileType = sourcecode.c.objc; path = RACSubscriptionScheduler.m; sourceTree = "<group>"; };
		8820937B1501C8A600796685 /* RACSignalSpec.m */ = {isa = PBXFileReference; fileEncoding = 4; lastKnownFileType = sourcecode.c.objc; path = RACSignalSpec.m; sourceTree = "<group>"; };
		882093E61501E6CB00796685 /* NSControl+RACCommandSupport.h */ = {isa = PBXFileReference; fileEncoding = 4; lastKnownFileType = sourcecode.c.h; path = "NSControl+RACCommandSupport.h"; sourceTree = "<group>"; };
		882093E71501E6CB00796685 /* NSControl+RACCommandSupport.m */ = {isa = PBXFileReference; fileEncoding = 4; lastKnownFileType = sourcecode.c.objc; path = "NSControl+RACCommandSupport.m"; sourceTree = "<group>"; };
		882093E91501E6EE00796685 /* RACCommand.h */ = {isa = PBXFileReference; fileEncoding = 4; lastKnownFileType = sourcecode.c.h; lineEnding = 0; path = RACCommand.h; sourceTree = "<group>"; xcLanguageSpecificationIdentifier = xcode.lang.objcpp; };
		882093EA1501E6EE00796685 /* RACCommand.m */ = {isa = PBXFileReference; fileEncoding = 4; lastKnownFileType = sourcecode.c.objc; lineEnding = 0; path = RACCommand.m; sourceTree = "<group>"; xcLanguageSpecificationIdentifier = xcode.lang.objc; };
		882CCA1D15F1564D00937D6E /* RACCommandSpec.m */ = {isa = PBXFileReference; fileEncoding = 4; lastKnownFileType = sourcecode.c.objc; path = RACCommandSpec.m; sourceTree = "<group>"; };
		882D071717614FA7009EDA69 /* RACTargetQueueScheduler.h */ = {isa = PBXFileReference; fileEncoding = 4; lastKnownFileType = sourcecode.c.h; path = RACTargetQueueScheduler.h; sourceTree = "<group>"; };
		882D071817614FA7009EDA69 /* RACTargetQueueScheduler.m */ = {isa = PBXFileReference; fileEncoding = 4; lastKnownFileType = sourcecode.c.objc; path = RACTargetQueueScheduler.m; sourceTree = "<group>"; };
		882D07201761521B009EDA69 /* RACQueueScheduler+Subclass.h */ = {isa = PBXFileReference; lastKnownFileType = sourcecode.c.h; path = "RACQueueScheduler+Subclass.h"; sourceTree = "<group>"; };
		88302BFB1762A9E6003633BD /* RACTestExampleScheduler.h */ = {isa = PBXFileReference; fileEncoding = 4; lastKnownFileType = sourcecode.c.h; path = RACTestExampleScheduler.h; sourceTree = "<group>"; };
		88302BFC1762A9E6003633BD /* RACTestExampleScheduler.m */ = {isa = PBXFileReference; fileEncoding = 4; lastKnownFileType = sourcecode.c.objc; path = RACTestExampleScheduler.m; sourceTree = "<group>"; };
		88302C2D1762C180003633BD /* RACTargetQueueSchedulerSpec.m */ = {isa = PBXFileReference; fileEncoding = 4; lastKnownFileType = sourcecode.c.objc; path = RACTargetQueueSchedulerSpec.m; sourceTree = "<group>"; };
		8837EA1416A5A33300FC3CDF /* RACKVOTrampoline.h */ = {isa = PBXFileReference; fileEncoding = 4; lastKnownFileType = sourcecode.c.h; path = RACKVOTrampoline.h; sourceTree = "<group>"; };
		8837EA1516A5A33300FC3CDF /* RACKVOTrampoline.m */ = {isa = PBXFileReference; fileEncoding = 4; lastKnownFileType = sourcecode.c.objc; path = RACKVOTrampoline.m; sourceTree = "<group>"; };
		883A84D81513964B006DB4C7 /* RACBehaviorSubject.h */ = {isa = PBXFileReference; fileEncoding = 4; lastKnownFileType = sourcecode.c.h; path = RACBehaviorSubject.h; sourceTree = "<group>"; };
		883A84D91513964B006DB4C7 /* RACBehaviorSubject.m */ = {isa = PBXFileReference; fileEncoding = 4; lastKnownFileType = sourcecode.c.objc; lineEnding = 0; path = RACBehaviorSubject.m; sourceTree = "<group>"; xcLanguageSpecificationIdentifier = xcode.lang.objc; };
		883A84DD1513B5EC006DB4C7 /* RACDisposable.h */ = {isa = PBXFileReference; fileEncoding = 4; lastKnownFileType = sourcecode.c.h; path = RACDisposable.h; sourceTree = "<group>"; };
		883A84DE1513B5EC006DB4C7 /* RACDisposable.m */ = {isa = PBXFileReference; fileEncoding = 4; lastKnownFileType = sourcecode.c.objc; path = RACDisposable.m; sourceTree = "<group>"; };
		88442A321608A9AD00636B49 /* RACTestObject.h */ = {isa = PBXFileReference; fileEncoding = 4; lastKnownFileType = sourcecode.c.h; path = RACTestObject.h; sourceTree = "<group>"; };
		88442A331608A9AD00636B49 /* RACTestObject.m */ = {isa = PBXFileReference; fileEncoding = 4; lastKnownFileType = sourcecode.c.objc; path = RACTestObject.m; sourceTree = "<group>"; };
		88442C8716090C1500636B49 /* NSData+RACSupport.h */ = {isa = PBXFileReference; lastKnownFileType = sourcecode.c.h; name = "NSData+RACSupport.h"; path = "../../RACExtensions/NSData+RACSupport.h"; sourceTree = "<group>"; };
		88442C8816090C1500636B49 /* NSData+RACSupport.m */ = {isa = PBXFileReference; lastKnownFileType = sourcecode.c.objc; name = "NSData+RACSupport.m"; path = "../../RACExtensions/NSData+RACSupport.m"; sourceTree = "<group>"; };
		88442C8916090C1500636B49 /* NSFileHandle+RACSupport.h */ = {isa = PBXFileReference; lastKnownFileType = sourcecode.c.h; name = "NSFileHandle+RACSupport.h"; path = "../../RACExtensions/NSFileHandle+RACSupport.h"; sourceTree = "<group>"; };
		88442C8A16090C1500636B49 /* NSFileHandle+RACSupport.m */ = {isa = PBXFileReference; lastKnownFileType = sourcecode.c.objc; name = "NSFileHandle+RACSupport.m"; path = "../../RACExtensions/NSFileHandle+RACSupport.m"; sourceTree = "<group>"; };
		88442C8B16090C1500636B49 /* NSNotificationCenter+RACSupport.h */ = {isa = PBXFileReference; lastKnownFileType = sourcecode.c.h; name = "NSNotificationCenter+RACSupport.h"; path = "../../RACExtensions/NSNotificationCenter+RACSupport.h"; sourceTree = "<group>"; };
		88442C8C16090C1500636B49 /* NSNotificationCenter+RACSupport.m */ = {isa = PBXFileReference; lastKnownFileType = sourcecode.c.objc; name = "NSNotificationCenter+RACSupport.m"; path = "../../RACExtensions/NSNotificationCenter+RACSupport.m"; sourceTree = "<group>"; };
		88442C8D16090C1500636B49 /* NSString+RACSupport.h */ = {isa = PBXFileReference; lastKnownFileType = sourcecode.c.h; name = "NSString+RACSupport.h"; path = "../../RACExtensions/NSString+RACSupport.h"; sourceTree = "<group>"; };
		88442C8E16090C1500636B49 /* NSString+RACSupport.m */ = {isa = PBXFileReference; lastKnownFileType = sourcecode.c.objc; name = "NSString+RACSupport.m"; path = "../../RACExtensions/NSString+RACSupport.m"; sourceTree = "<group>"; };
		884476E2152367D100958F44 /* RACScopedDisposable.h */ = {isa = PBXFileReference; fileEncoding = 4; lastKnownFileType = sourcecode.c.h; path = RACScopedDisposable.h; sourceTree = "<group>"; };
		884476E3152367D100958F44 /* RACScopedDisposable.m */ = {isa = PBXFileReference; fileEncoding = 4; lastKnownFileType = sourcecode.c.objc; path = RACScopedDisposable.m; sourceTree = "<group>"; };
		884848B515F658B800B11BD0 /* NSControlRACSupportSpec.m */ = {isa = PBXFileReference; fileEncoding = 4; lastKnownFileType = sourcecode.c.objc; path = NSControlRACSupportSpec.m; sourceTree = "<group>"; };
		8851A38A16161D500050D47F /* NSObjectRACPropertySubscribingSpec.m */ = {isa = PBXFileReference; fileEncoding = 4; lastKnownFileType = sourcecode.c.objc; path = NSObjectRACPropertySubscribingSpec.m; sourceTree = "<group>"; };
		8857BB81152A27A9009804CC /* NSObject+RACKVOWrapper.h */ = {isa = PBXFileReference; fileEncoding = 4; lastKnownFileType = sourcecode.c.h; path = "NSObject+RACKVOWrapper.h"; sourceTree = "<group>"; };
		886678701518DCD800DE77EC /* NSObject+RACPropertySubscribing.m */ = {isa = PBXFileReference; fileEncoding = 4; lastKnownFileType = sourcecode.c.objc; path = "NSObject+RACPropertySubscribing.m"; sourceTree = "<group>"; };
		886CEACC163DE669007632D1 /* RACBlockTrampolineSpec.m */ = {isa = PBXFileReference; fileEncoding = 4; lastKnownFileType = sourcecode.c.objc; path = RACBlockTrampolineSpec.m; sourceTree = "<group>"; };
		886CEAE0163DE942007632D1 /* NSObject+RACLifting.h */ = {isa = PBXFileReference; fileEncoding = 4; lastKnownFileType = sourcecode.c.h; path = "NSObject+RACLifting.h"; sourceTree = "<group>"; };
		886CEAE1163DE942007632D1 /* NSObject+RACLifting.m */ = {isa = PBXFileReference; fileEncoding = 4; lastKnownFileType = sourcecode.c.objc; path = "NSObject+RACLifting.m"; sourceTree = "<group>"; };
		886D98581667C86D00F22541 /* RACScheduler+Private.h */ = {isa = PBXFileReference; lastKnownFileType = sourcecode.c.h; path = "RACScheduler+Private.h"; sourceTree = "<group>"; };
		886F70281551CF920045D68B /* RACGroupedSignal.h */ = {isa = PBXFileReference; fileEncoding = 4; lastKnownFileType = sourcecode.c.h; lineEnding = 0; path = RACGroupedSignal.h; sourceTree = "<group>"; xcLanguageSpecificationIdentifier = xcode.lang.objcpp; };
		886F70291551CF920045D68B /* RACGroupedSignal.m */ = {isa = PBXFileReference; fileEncoding = 4; lastKnownFileType = sourcecode.c.objc; path = RACGroupedSignal.m; sourceTree = "<group>"; };
		887ACDA5165878A7009190AD /* NSInvocation+RACTypeParsing.h */ = {isa = PBXFileReference; fileEncoding = 4; lastKnownFileType = sourcecode.c.h; path = "NSInvocation+RACTypeParsing.h"; sourceTree = "<group>"; };
		887ACDA6165878A7009190AD /* NSInvocation+RACTypeParsing.m */ = {isa = PBXFileReference; fileEncoding = 4; lastKnownFileType = sourcecode.c.objc; path = "NSInvocation+RACTypeParsing.m"; sourceTree = "<group>"; };
		888439A11634E10D00DED0DB /* RACBlockTrampoline.h */ = {isa = PBXFileReference; fileEncoding = 4; lastKnownFileType = sourcecode.c.h; path = RACBlockTrampoline.h; sourceTree = "<group>"; };
		888439A21634E10D00DED0DB /* RACBlockTrampoline.m */ = {isa = PBXFileReference; fileEncoding = 4; lastKnownFileType = sourcecode.c.objc; path = RACBlockTrampoline.m; sourceTree = "<group>"; };
		8884DD641756ACF600F6C379 /* RACSignalStartExamples.m */ = {isa = PBXFileReference; fileEncoding = 4; lastKnownFileType = sourcecode.c.objc; path = RACSignalStartExamples.m; sourceTree = "<group>"; };
		8884DD6A1756AD3600F6C379 /* RACSignalStartExamples.h */ = {isa = PBXFileReference; lastKnownFileType = sourcecode.c.h; path = RACSignalStartExamples.h; sourceTree = "<group>"; };
		88977C3D1512914A00A09EC5 /* RACSignal.m */ = {isa = PBXFileReference; fileEncoding = 4; lastKnownFileType = sourcecode.c.objc; path = RACSignal.m; sourceTree = "<group>"; };
		88977C58151296D600A09EC5 /* RACSignal+Private.h */ = {isa = PBXFileReference; lastKnownFileType = sourcecode.c.h; path = "RACSignal+Private.h"; sourceTree = "<group>"; };
		889D0A7F15974B2A00F833E3 /* RACSubjectSpec.m */ = {isa = PBXFileReference; fileEncoding = 4; lastKnownFileType = sourcecode.c.objc; path = RACSubjectSpec.m; sourceTree = "<group>"; };
		88B76F8C153726B00053EAE2 /* RACTuple.h */ = {isa = PBXFileReference; fileEncoding = 4; lastKnownFileType = sourcecode.c.h; path = RACTuple.h; sourceTree = "<group>"; };
		88B76F8D153726B00053EAE2 /* RACTuple.m */ = {isa = PBXFileReference; fileEncoding = 4; lastKnownFileType = sourcecode.c.objc; path = RACTuple.m; sourceTree = "<group>"; };
		88C5A0231692460A0045EF05 /* RACMulticastConnection.h */ = {isa = PBXFileReference; fileEncoding = 4; lastKnownFileType = sourcecode.c.h; path = RACMulticastConnection.h; sourceTree = "<group>"; };
		88C5A025169246140045EF05 /* RACMulticastConnection.m */ = {isa = PBXFileReference; fileEncoding = 4; lastKnownFileType = sourcecode.c.objc; path = RACMulticastConnection.m; sourceTree = "<group>"; };
		88C5A02816924BFC0045EF05 /* RACMulticastConnectionSpec.m */ = {isa = PBXFileReference; fileEncoding = 4; lastKnownFileType = sourcecode.c.objc; path = RACMulticastConnectionSpec.m; sourceTree = "<group>"; };
		88CDF7BF15000FCE00163A9F /* Cocoa.framework */ = {isa = PBXFileReference; lastKnownFileType = wrapper.framework; name = Cocoa.framework; path = System/Library/Frameworks/Cocoa.framework; sourceTree = SDKROOT; };
		88CDF7C315000FCE00163A9F /* CoreData.framework */ = {isa = PBXFileReference; lastKnownFileType = wrapper.framework; name = CoreData.framework; path = System/Library/Frameworks/CoreData.framework; sourceTree = SDKROOT; };
		88CDF7C415000FCE00163A9F /* Foundation.framework */ = {isa = PBXFileReference; lastKnownFileType = wrapper.framework; name = Foundation.framework; path = System/Library/Frameworks/Foundation.framework; sourceTree = SDKROOT; };
		88CDF7C715000FCE00163A9F /* ReactiveCocoa-Info.plist */ = {isa = PBXFileReference; lastKnownFileType = text.plist; path = "ReactiveCocoa-Info.plist"; sourceTree = "<group>"; };
		88CDF7C915000FCE00163A9F /* en */ = {isa = PBXFileReference; lastKnownFileType = text.plist.strings; name = en; path = en.lproj/InfoPlist.strings; sourceTree = "<group>"; };
		88CDF7CD15000FCE00163A9F /* ReactiveCocoa-Prefix.pch */ = {isa = PBXFileReference; lastKnownFileType = sourcecode.c.h; path = "ReactiveCocoa-Prefix.pch"; sourceTree = "<group>"; };
		88CDF7DC15000FCF00163A9F /* ReactiveCocoaTests.octest */ = {isa = PBXFileReference; explicitFileType = wrapper.cfbundle; includeInIndex = 0; path = ReactiveCocoaTests.octest; sourceTree = BUILT_PRODUCTS_DIR; };
		88CDF7DD15000FCF00163A9F /* SenTestingKit.framework */ = {isa = PBXFileReference; lastKnownFileType = wrapper.framework; name = SenTestingKit.framework; path = Library/Frameworks/SenTestingKit.framework; sourceTree = DEVELOPER_DIR; };
		88CDF7E415000FCF00163A9F /* ReactiveCocoaTests-Info.plist */ = {isa = PBXFileReference; lastKnownFileType = text.plist; path = "ReactiveCocoaTests-Info.plist"; sourceTree = "<group>"; };
		88CDF7E615000FCF00163A9F /* en */ = {isa = PBXFileReference; lastKnownFileType = text.plist.strings; name = en; path = en.lproj/InfoPlist.strings; sourceTree = "<group>"; };
		88CDF7FA150019CA00163A9F /* RACSubscriber.h */ = {isa = PBXFileReference; fileEncoding = 4; lastKnownFileType = sourcecode.c.h; path = RACSubscriber.h; sourceTree = "<group>"; };
		88CDF7FB150019CA00163A9F /* RACSubscriber.m */ = {isa = PBXFileReference; fileEncoding = 4; lastKnownFileType = sourcecode.c.objc; path = RACSubscriber.m; sourceTree = "<group>"; };
		88CDF80415001CA800163A9F /* RACSignal.h */ = {isa = PBXFileReference; lastKnownFileType = sourcecode.c.h; path = RACSignal.h; sourceTree = "<group>"; };
		88CDF82915008BB900163A9F /* NSObject+RACKVOWrapper.m */ = {isa = PBXFileReference; fileEncoding = 4; lastKnownFileType = sourcecode.c.objc; path = "NSObject+RACKVOWrapper.m"; sourceTree = "<group>"; };
		88CDF82C15008C0500163A9F /* NSObject+RACPropertySubscribing.h */ = {isa = PBXFileReference; fileEncoding = 4; lastKnownFileType = sourcecode.c.h; lineEnding = 0; path = "NSObject+RACPropertySubscribing.h"; sourceTree = "<group>"; xcLanguageSpecificationIdentifier = xcode.lang.objcpp; };
		88D4AB3C1510F6C30011494F /* RACReplaySubject.h */ = {isa = PBXFileReference; fileEncoding = 4; lastKnownFileType = sourcecode.c.h; path = RACReplaySubject.h; sourceTree = "<group>"; };
		88D4AB3D1510F6C30011494F /* RACReplaySubject.m */ = {isa = PBXFileReference; fileEncoding = 4; lastKnownFileType = sourcecode.c.objc; lineEnding = 0; path = RACReplaySubject.m; sourceTree = "<group>"; xcLanguageSpecificationIdentifier = xcode.lang.objc; };
		88DA309515071CBA00C19D0F /* RACValueTransformer.h */ = {isa = PBXFileReference; fileEncoding = 4; lastKnownFileType = sourcecode.c.h; path = RACValueTransformer.h; sourceTree = "<group>"; };
		88DA309615071CBA00C19D0F /* RACValueTransformer.m */ = {isa = PBXFileReference; fileEncoding = 4; lastKnownFileType = sourcecode.c.objc; path = RACValueTransformer.m; sourceTree = "<group>"; };
		88E2C6B2153C771C00C7493C /* RACScheduler.h */ = {isa = PBXFileReference; fileEncoding = 4; lastKnownFileType = sourcecode.c.h; path = RACScheduler.h; sourceTree = "<group>"; };
		88E2C6B3153C771C00C7493C /* RACScheduler.m */ = {isa = PBXFileReference; fileEncoding = 4; lastKnownFileType = sourcecode.c.objc; path = RACScheduler.m; sourceTree = "<group>"; };
		88F440AB153DAC820097B4C3 /* libReactiveCocoa-iOS.a */ = {isa = PBXFileReference; explicitFileType = archive.ar; includeInIndex = 0; path = "libReactiveCocoa-iOS.a"; sourceTree = BUILT_PRODUCTS_DIR; };
		88F440D1153DADEA0097B4C3 /* NSObject+RACAppKitBindings.h */ = {isa = PBXFileReference; fileEncoding = 4; lastKnownFileType = sourcecode.c.h; path = "NSObject+RACAppKitBindings.h"; sourceTree = "<group>"; };
		88F440D2153DADEA0097B4C3 /* NSObject+RACAppKitBindings.m */ = {isa = PBXFileReference; fileEncoding = 4; lastKnownFileType = sourcecode.c.objc; path = "NSObject+RACAppKitBindings.m"; sourceTree = "<group>"; };
		88F4425F153DC0450097B4C3 /* UIControl+RACSignalSupport.h */ = {isa = PBXFileReference; fileEncoding = 4; lastKnownFileType = sourcecode.c.h; path = "UIControl+RACSignalSupport.h"; sourceTree = "<group>"; };
		88F44260153DC0450097B4C3 /* UIControl+RACSignalSupport.m */ = {isa = PBXFileReference; fileEncoding = 4; lastKnownFileType = sourcecode.c.objc; path = "UIControl+RACSignalSupport.m"; sourceTree = "<group>"; };
		88F44264153DCAC50097B4C3 /* UITextField+RACSignalSupport.h */ = {isa = PBXFileReference; fileEncoding = 4; lastKnownFileType = sourcecode.c.h; path = "UITextField+RACSignalSupport.h"; sourceTree = "<group>"; };
		88F44265153DCAC50097B4C3 /* UITextField+RACSignalSupport.m */ = {isa = PBXFileReference; fileEncoding = 4; lastKnownFileType = sourcecode.c.objc; path = "UITextField+RACSignalSupport.m"; sourceTree = "<group>"; };
		88F5870515361C170084BD32 /* RACMulticastConnection+Private.h */ = {isa = PBXFileReference; fileEncoding = 4; lastKnownFileType = sourcecode.c.h; lineEnding = 0; path = "RACMulticastConnection+Private.h"; sourceTree = "<group>"; xcLanguageSpecificationIdentifier = xcode.lang.objcpp; };
		88FC735316114F9C00F8A774 /* RACSubscriptingAssignmentTrampoline.h */ = {isa = PBXFileReference; fileEncoding = 4; lastKnownFileType = sourcecode.c.h; path = RACSubscriptingAssignmentTrampoline.h; sourceTree = "<group>"; };
		88FC735416114F9C00F8A774 /* RACSubscriptingAssignmentTrampoline.m */ = {isa = PBXFileReference; fileEncoding = 4; lastKnownFileType = sourcecode.c.objc; path = RACSubscriptingAssignmentTrampoline.m; sourceTree = "<group>"; };
		88FC735A16114FFB00F8A774 /* RACSubscriptingAssignmentTrampolineSpec.m */ = {isa = PBXFileReference; fileEncoding = 4; lastKnownFileType = sourcecode.c.objc; path = RACSubscriptingAssignmentTrampolineSpec.m; sourceTree = "<group>"; };
		A1FCC27215666AA3008C9686 /* UITextView+RACSignalSupport.h */ = {isa = PBXFileReference; fileEncoding = 4; lastKnownFileType = sourcecode.c.h; path = "UITextView+RACSignalSupport.h"; sourceTree = "<group>"; };
		A1FCC27315666AA3008C9686 /* UITextView+RACSignalSupport.m */ = {isa = PBXFileReference; fileEncoding = 4; lastKnownFileType = sourcecode.c.objc; path = "UITextView+RACSignalSupport.m"; sourceTree = "<group>"; };
		A1FCC370156754A7008C9686 /* RACObjCRuntime.h */ = {isa = PBXFileReference; fileEncoding = 4; lastKnownFileType = sourcecode.c.h; path = RACObjCRuntime.h; sourceTree = "<group>"; };
		A1FCC371156754A7008C9686 /* RACObjCRuntime.m */ = {isa = PBXFileReference; fileEncoding = 4; lastKnownFileType = sourcecode.c.objc; path = RACObjCRuntime.m; sourceTree = "<group>"; };
		A1FCC3761567DED0008C9686 /* RACDelegateProxy.h */ = {isa = PBXFileReference; fileEncoding = 4; lastKnownFileType = sourcecode.c.h; path = RACDelegateProxy.h; sourceTree = "<group>"; };
		A1FCC3771567DED0008C9686 /* RACDelegateProxy.m */ = {isa = PBXFileReference; fileEncoding = 4; lastKnownFileType = sourcecode.c.objc; path = RACDelegateProxy.m; sourceTree = "<group>"; };
		D01DB9AE166819B9003E8F7F /* ReactiveCocoaTests-Prefix.pch */ = {isa = PBXFileReference; fileEncoding = 4; lastKnownFileType = sourcecode.c.h; path = "ReactiveCocoaTests-Prefix.pch"; sourceTree = "<group>"; };
		D02221611678910900DBD031 /* RACTupleSpec.m */ = {isa = PBXFileReference; fileEncoding = 4; lastKnownFileType = sourcecode.c.objc; path = RACTupleSpec.m; sourceTree = "<group>"; };
		D02538A115E2D7FB005BACB8 /* RACBacktrace.h */ = {isa = PBXFileReference; lastKnownFileType = sourcecode.c.h; path = RACBacktrace.h; sourceTree = "<group>"; };
		D0307EDB1731AAE100D83211 /* RACTupleSequence.h */ = {isa = PBXFileReference; fileEncoding = 4; lastKnownFileType = sourcecode.c.h; path = RACTupleSequence.h; sourceTree = "<group>"; };
		D0307EDC1731AAE100D83211 /* RACTupleSequence.m */ = {isa = PBXFileReference; fileEncoding = 4; lastKnownFileType = sourcecode.c.objc; path = RACTupleSequence.m; sourceTree = "<group>"; };
		D041376815D2281C004BBF80 /* RACKVOWrapperSpec.m */ = {isa = PBXFileReference; fileEncoding = 4; lastKnownFileType = sourcecode.c.objc; path = RACKVOWrapperSpec.m; sourceTree = "<group>"; };
		D0487AB1164314430085D890 /* RACStreamExamples.h */ = {isa = PBXFileReference; fileEncoding = 4; lastKnownFileType = sourcecode.c.h; path = RACStreamExamples.h; sourceTree = "<group>"; };
		D0487AB2164314430085D890 /* RACStreamExamples.m */ = {isa = PBXFileReference; fileEncoding = 4; lastKnownFileType = sourcecode.c.objc; path = RACStreamExamples.m; sourceTree = "<group>"; };
		D066C795176D262500C242D2 /* UIControlRACSupportSpec.m */ = {isa = PBXFileReference; fileEncoding = 4; lastKnownFileType = sourcecode.c.objc; path = UIControlRACSupportSpec.m; sourceTree = "<group>"; };
		D066C79B176D263D00C242D2 /* RACTestUIButton.h */ = {isa = PBXFileReference; fileEncoding = 4; lastKnownFileType = sourcecode.c.h; path = RACTestUIButton.h; sourceTree = "<group>"; };
		D066C79C176D263D00C242D2 /* RACTestUIButton.m */ = {isa = PBXFileReference; fileEncoding = 4; lastKnownFileType = sourcecode.c.objc; path = RACTestUIButton.m; sourceTree = "<group>"; };
		D0700F4B1672994D00D7CD30 /* NSNotificationCenterRACSupportSpec.m */ = {isa = PBXFileReference; fileEncoding = 4; lastKnownFileType = sourcecode.c.objc; path = NSNotificationCenterRACSupportSpec.m; sourceTree = "<group>"; };
		D077A16B169B740200057BB1 /* RACEvent.h */ = {isa = PBXFileReference; fileEncoding = 4; lastKnownFileType = sourcecode.c.h; path = RACEvent.h; sourceTree = "<group>"; };
		D077A16C169B740200057BB1 /* RACEvent.m */ = {isa = PBXFileReference; fileEncoding = 4; lastKnownFileType = sourcecode.c.objc; path = RACEvent.m; sourceTree = "<group>"; };
		D077A171169B79A900057BB1 /* RACEventSpec.m */ = {isa = PBXFileReference; fileEncoding = 4; lastKnownFileType = sourcecode.c.objc; path = RACEventSpec.m; sourceTree = "<group>"; };
		D07CD7141731BA3900DE2394 /* RACUnarySequence.h */ = {isa = PBXFileReference; fileEncoding = 4; lastKnownFileType = sourcecode.c.h; path = RACUnarySequence.h; sourceTree = "<group>"; };
		D07CD7151731BA3900DE2394 /* RACUnarySequence.m */ = {isa = PBXFileReference; fileEncoding = 4; lastKnownFileType = sourcecode.c.objc; path = RACUnarySequence.m; sourceTree = "<group>"; };
		D0870C6E16884A0600D0E11D /* RACBacktraceSpec.m */ = {isa = PBXFileReference; fileEncoding = 4; lastKnownFileType = sourcecode.c.objc; path = RACBacktraceSpec.m; sourceTree = "<group>"; };
		D094E44517775AF200906BF7 /* EXTKeyPathCoding.h */ = {isa = PBXFileReference; fileEncoding = 4; lastKnownFileType = sourcecode.c.h; path = EXTKeyPathCoding.h; sourceTree = "<group>"; };
		D094E44617775AF200906BF7 /* EXTScope.h */ = {isa = PBXFileReference; fileEncoding = 4; lastKnownFileType = sourcecode.c.h; path = EXTScope.h; sourceTree = "<group>"; };
		D094E44817775AF200906BF7 /* metamacros.h */ = {isa = PBXFileReference; fileEncoding = 4; lastKnownFileType = sourcecode.c.h; path = metamacros.h; sourceTree = "<group>"; };
		D094E45317775B1000906BF7 /* Common.xcconfig */ = {isa = PBXFileReference; lastKnownFileType = text.xcconfig; path = Common.xcconfig; sourceTree = "<group>"; };
		D094E45517775B1000906BF7 /* Debug.xcconfig */ = {isa = PBXFileReference; lastKnownFileType = text.xcconfig; path = Debug.xcconfig; sourceTree = "<group>"; };
		D094E45617775B1000906BF7 /* Profile.xcconfig */ = {isa = PBXFileReference; lastKnownFileType = text.xcconfig; path = Profile.xcconfig; sourceTree = "<group>"; };
		D094E45717775B1000906BF7 /* Release.xcconfig */ = {isa = PBXFileReference; lastKnownFileType = text.xcconfig; path = Release.xcconfig; sourceTree = "<group>"; };
		D094E45817775B1000906BF7 /* Test.xcconfig */ = {isa = PBXFileReference; lastKnownFileType = text.xcconfig; path = Test.xcconfig; sourceTree = "<group>"; };
		D094E45A17775B1000906BF7 /* Application.xcconfig */ = {isa = PBXFileReference; lastKnownFileType = text.xcconfig; path = Application.xcconfig; sourceTree = "<group>"; };
		D094E45B17775B1000906BF7 /* StaticLibrary.xcconfig */ = {isa = PBXFileReference; lastKnownFileType = text.xcconfig; path = StaticLibrary.xcconfig; sourceTree = "<group>"; };
		D094E45D17775B1000906BF7 /* iOS-Application.xcconfig */ = {isa = PBXFileReference; lastKnownFileType = text.xcconfig; path = "iOS-Application.xcconfig"; sourceTree = "<group>"; };
		D094E45E17775B1000906BF7 /* iOS-Base.xcconfig */ = {isa = PBXFileReference; lastKnownFileType = text.xcconfig; path = "iOS-Base.xcconfig"; sourceTree = "<group>"; };
		D094E45F17775B1000906BF7 /* iOS-StaticLibrary.xcconfig */ = {isa = PBXFileReference; lastKnownFileType = text.xcconfig; path = "iOS-StaticLibrary.xcconfig"; sourceTree = "<group>"; };
		D094E46117775B1000906BF7 /* Mac-Application.xcconfig */ = {isa = PBXFileReference; lastKnownFileType = text.xcconfig; path = "Mac-Application.xcconfig"; sourceTree = "<group>"; };
		D094E46217775B1000906BF7 /* Mac-Base.xcconfig */ = {isa = PBXFileReference; lastKnownFileType = text.xcconfig; path = "Mac-Base.xcconfig"; sourceTree = "<group>"; };
		D094E46317775B1000906BF7 /* Mac-DynamicLibrary.xcconfig */ = {isa = PBXFileReference; lastKnownFileType = text.xcconfig; path = "Mac-DynamicLibrary.xcconfig"; sourceTree = "<group>"; };
		D094E46417775B1000906BF7 /* Mac-Framework.xcconfig */ = {isa = PBXFileReference; lastKnownFileType = text.xcconfig; path = "Mac-Framework.xcconfig"; sourceTree = "<group>"; };
		D094E46517775B1000906BF7 /* Mac-StaticLibrary.xcconfig */ = {isa = PBXFileReference; lastKnownFileType = text.xcconfig; path = "Mac-StaticLibrary.xcconfig"; sourceTree = "<group>"; };
		D094E46617775B1000906BF7 /* README.md */ = {isa = PBXFileReference; lastKnownFileType = text; path = README.md; sourceTree = "<group>"; };
		D0A0B01316EAA3D100C47593 /* NSText+RACSignalSupport.h */ = {isa = PBXFileReference; fileEncoding = 4; lastKnownFileType = sourcecode.c.h; path = "NSText+RACSignalSupport.h"; sourceTree = "<group>"; };
		D0A0B01416EAA3D100C47593 /* NSText+RACSignalSupport.m */ = {isa = PBXFileReference; fileEncoding = 4; lastKnownFileType = sourcecode.c.objc; path = "NSText+RACSignalSupport.m"; sourceTree = "<group>"; };
		D0A0B01716EAA5CC00C47593 /* NSTextRACSupportSpec.m */ = {isa = PBXFileReference; fileEncoding = 4; lastKnownFileType = sourcecode.c.objc; path = NSTextRACSupportSpec.m; sourceTree = "<group>"; };
		D0A0B03916EAA9AC00C47593 /* NSControl+RACTextSignalSupport.h */ = {isa = PBXFileReference; fileEncoding = 4; lastKnownFileType = sourcecode.c.h; path = "NSControl+RACTextSignalSupport.h"; sourceTree = "<group>"; };
		D0A0B03A16EAA9AC00C47593 /* NSControl+RACTextSignalSupport.m */ = {isa = PBXFileReference; fileEncoding = 4; lastKnownFileType = sourcecode.c.objc; path = "NSControl+RACTextSignalSupport.m"; sourceTree = "<group>"; };
		D0A0E225176A84DA007273ED /* RACDisposableSpec.m */ = {isa = PBXFileReference; fileEncoding = 4; lastKnownFileType = sourcecode.c.objc; path = RACDisposableSpec.m; sourceTree = "<group>"; };
		D0A0E22C176A8CD6007273ED /* RACPassthroughSubscriber.h */ = {isa = PBXFileReference; fileEncoding = 4; lastKnownFileType = sourcecode.c.h; path = RACPassthroughSubscriber.h; sourceTree = "<group>"; };
		D0A0E22D176A8CD6007273ED /* RACPassthroughSubscriber.m */ = {isa = PBXFileReference; fileEncoding = 4; lastKnownFileType = sourcecode.c.objc; path = RACPassthroughSubscriber.m; sourceTree = "<group>"; };
		D0C55CD817758A73008CDDCA /* UITextFieldRACSupportSpec.m */ = {isa = PBXFileReference; fileEncoding = 4; lastKnownFileType = sourcecode.c.objc; path = UITextFieldRACSupportSpec.m; sourceTree = "<group>"; };
		D0C55CDE17758C2A008CDDCA /* UITextViewRACSupportSpec.m */ = {isa = PBXFileReference; fileEncoding = 4; lastKnownFileType = sourcecode.c.objc; path = UITextViewRACSupportSpec.m; sourceTree = "<group>"; };
		D0C55CE117759559008CDDCA /* RACDelegateProxySpec.m */ = {isa = PBXFileReference; fileEncoding = 4; lastKnownFileType = sourcecode.c.objc; path = RACDelegateProxySpec.m; sourceTree = "<group>"; };
		D0C70EC416659333005AAD03 /* RACSubscriberExamples.h */ = {isa = PBXFileReference; fileEncoding = 4; lastKnownFileType = sourcecode.c.h; path = RACSubscriberExamples.h; sourceTree = "<group>"; };
		D0C70EC516659333005AAD03 /* RACSubscriberExamples.m */ = {isa = PBXFileReference; fileEncoding = 4; lastKnownFileType = sourcecode.c.objc; path = RACSubscriberExamples.m; sourceTree = "<group>"; };
		D0C70EC7166595AD005AAD03 /* RACSubscriberSpec.m */ = {isa = PBXFileReference; fileEncoding = 4; lastKnownFileType = sourcecode.c.objc; path = RACSubscriberSpec.m; sourceTree = "<group>"; };
		D0C70F8F164337A2007027B4 /* RACSequenceAdditionsSpec.m */ = {isa = PBXFileReference; fileEncoding = 4; lastKnownFileType = sourcecode.c.objc; path = RACSequenceAdditionsSpec.m; sourceTree = "<group>"; };
		D0C70F91164337E3007027B4 /* RACSequenceExamples.h */ = {isa = PBXFileReference; fileEncoding = 4; lastKnownFileType = sourcecode.c.h; path = RACSequenceExamples.h; sourceTree = "<group>"; };
		D0C70F92164337E3007027B4 /* RACSequenceExamples.m */ = {isa = PBXFileReference; fileEncoding = 4; lastKnownFileType = sourcecode.c.objc; path = RACSequenceExamples.m; sourceTree = "<group>"; };
		D0D243B51741FA0E004359C6 /* NSObject+RACDescription.h */ = {isa = PBXFileReference; lastKnownFileType = sourcecode.c.h; path = "NSObject+RACDescription.h"; sourceTree = "<group>"; };
		D0D243B61741FA0E004359C6 /* NSObject+RACDescription.m */ = {isa = PBXFileReference; lastKnownFileType = sourcecode.c.objc; path = "NSObject+RACDescription.m"; sourceTree = "<group>"; };
		D0D486FF1642550100DD7605 /* RACStream.h */ = {isa = PBXFileReference; fileEncoding = 4; lastKnownFileType = sourcecode.c.h; path = RACStream.h; sourceTree = "<group>"; };
		D0D487001642550100DD7605 /* RACStream.m */ = {isa = PBXFileReference; fileEncoding = 4; lastKnownFileType = sourcecode.c.objc; path = RACStream.m; sourceTree = "<group>"; };
		D0D487051642651400DD7605 /* RACSequenceSpec.m */ = {isa = PBXFileReference; fileEncoding = 4; lastKnownFileType = sourcecode.c.objc; path = RACSequenceSpec.m; sourceTree = "<group>"; };
		D0D910CC15F915BD00AD2DDA /* RACSignal+Operations.h */ = {isa = PBXFileReference; fileEncoding = 4; lastKnownFileType = sourcecode.c.h; path = "RACSignal+Operations.h"; sourceTree = "<group>"; };
		D0D910CD15F915BD00AD2DDA /* RACSignal+Operations.m */ = {isa = PBXFileReference; fileEncoding = 4; lastKnownFileType = sourcecode.c.objc; path = "RACSignal+Operations.m"; sourceTree = "<group>"; };
		D0DFBCCD15DD6D40009DADB3 /* RACBacktrace.m */ = {isa = PBXFileReference; fileEncoding = 4; lastKnownFileType = sourcecode.c.objc; path = RACBacktrace.m; sourceTree = "<group>"; };
		D0E967571641EF9C00FCFF06 /* NSArray+RACSequenceAdditions.h */ = {isa = PBXFileReference; fileEncoding = 4; lastKnownFileType = sourcecode.c.h; path = "NSArray+RACSequenceAdditions.h"; sourceTree = "<group>"; };
		D0E967581641EF9C00FCFF06 /* NSArray+RACSequenceAdditions.m */ = {isa = PBXFileReference; fileEncoding = 4; lastKnownFileType = sourcecode.c.objc; path = "NSArray+RACSequenceAdditions.m"; sourceTree = "<group>"; };
		D0E967591641EF9C00FCFF06 /* NSDictionary+RACSequenceAdditions.h */ = {isa = PBXFileReference; fileEncoding = 4; lastKnownFileType = sourcecode.c.h; path = "NSDictionary+RACSequenceAdditions.h"; sourceTree = "<group>"; };
		D0E9675A1641EF9C00FCFF06 /* NSDictionary+RACSequenceAdditions.m */ = {isa = PBXFileReference; fileEncoding = 4; lastKnownFileType = sourcecode.c.objc; path = "NSDictionary+RACSequenceAdditions.m"; sourceTree = "<group>"; };
		D0E9675B1641EF9C00FCFF06 /* NSOrderedSet+RACSequenceAdditions.h */ = {isa = PBXFileReference; fileEncoding = 4; lastKnownFileType = sourcecode.c.h; path = "NSOrderedSet+RACSequenceAdditions.h"; sourceTree = "<group>"; };
		D0E9675C1641EF9C00FCFF06 /* NSOrderedSet+RACSequenceAdditions.m */ = {isa = PBXFileReference; fileEncoding = 4; lastKnownFileType = sourcecode.c.objc; path = "NSOrderedSet+RACSequenceAdditions.m"; sourceTree = "<group>"; };
		D0E9675D1641EF9C00FCFF06 /* NSSet+RACSequenceAdditions.h */ = {isa = PBXFileReference; fileEncoding = 4; lastKnownFileType = sourcecode.c.h; path = "NSSet+RACSequenceAdditions.h"; sourceTree = "<group>"; };
		D0E9675E1641EF9C00FCFF06 /* NSSet+RACSequenceAdditions.m */ = {isa = PBXFileReference; fileEncoding = 4; lastKnownFileType = sourcecode.c.objc; path = "NSSet+RACSequenceAdditions.m"; sourceTree = "<group>"; };
		D0E9675F1641EF9C00FCFF06 /* NSString+RACSequenceAdditions.h */ = {isa = PBXFileReference; fileEncoding = 4; lastKnownFileType = sourcecode.c.h; path = "NSString+RACSequenceAdditions.h"; sourceTree = "<group>"; };
		D0E967601641EF9C00FCFF06 /* NSString+RACSequenceAdditions.m */ = {isa = PBXFileReference; fileEncoding = 4; lastKnownFileType = sourcecode.c.objc; path = "NSString+RACSequenceAdditions.m"; sourceTree = "<group>"; };
		D0E967611641EF9C00FCFF06 /* RACArraySequence.h */ = {isa = PBXFileReference; fileEncoding = 4; lastKnownFileType = sourcecode.c.h; path = RACArraySequence.h; sourceTree = "<group>"; };
		D0E967621641EF9C00FCFF06 /* RACArraySequence.m */ = {isa = PBXFileReference; fileEncoding = 4; lastKnownFileType = sourcecode.c.objc; path = RACArraySequence.m; sourceTree = "<group>"; };
		D0E967631641EF9C00FCFF06 /* RACDynamicSequence.h */ = {isa = PBXFileReference; fileEncoding = 4; lastKnownFileType = sourcecode.c.h; path = RACDynamicSequence.h; sourceTree = "<group>"; };
		D0E967641641EF9C00FCFF06 /* RACDynamicSequence.m */ = {isa = PBXFileReference; fileEncoding = 4; lastKnownFileType = sourcecode.c.objc; path = RACDynamicSequence.m; sourceTree = "<group>"; };
		D0E967651641EF9C00FCFF06 /* RACEmptySequence.h */ = {isa = PBXFileReference; fileEncoding = 4; lastKnownFileType = sourcecode.c.h; path = RACEmptySequence.h; sourceTree = "<group>"; };
		D0E967661641EF9C00FCFF06 /* RACEmptySequence.m */ = {isa = PBXFileReference; fileEncoding = 4; lastKnownFileType = sourcecode.c.objc; path = RACEmptySequence.m; sourceTree = "<group>"; };
		D0E967671641EF9C00FCFF06 /* RACSequence.h */ = {isa = PBXFileReference; fileEncoding = 4; lastKnownFileType = sourcecode.c.h; lineEnding = 0; path = RACSequence.h; sourceTree = "<group>"; xcLanguageSpecificationIdentifier = xcode.lang.objcpp; };
		D0E967681641EF9C00FCFF06 /* RACSequence.m */ = {isa = PBXFileReference; fileEncoding = 4; lastKnownFileType = sourcecode.c.objc; path = RACSequence.m; sourceTree = "<group>"; };
		D0E967691641EF9C00FCFF06 /* RACStringSequence.h */ = {isa = PBXFileReference; fileEncoding = 4; lastKnownFileType = sourcecode.c.h; path = RACStringSequence.h; sourceTree = "<group>"; };
		D0E9676A1641EF9C00FCFF06 /* RACStringSequence.m */ = {isa = PBXFileReference; fileEncoding = 4; lastKnownFileType = sourcecode.c.objc; path = RACStringSequence.m; sourceTree = "<group>"; };
		D0EDE76516968AB10072A780 /* RACPropertySignalExamples.h */ = {isa = PBXFileReference; fileEncoding = 4; lastKnownFileType = sourcecode.c.h; path = RACPropertySignalExamples.h; sourceTree = "<group>"; };
		D0EDE76616968AB10072A780 /* RACPropertySignalExamples.m */ = {isa = PBXFileReference; fileEncoding = 4; lastKnownFileType = sourcecode.c.objc; path = RACPropertySignalExamples.m; sourceTree = "<group>"; };
		D0EE2849164D906B006954A4 /* RACSignalSequence.h */ = {isa = PBXFileReference; fileEncoding = 4; lastKnownFileType = sourcecode.c.h; path = RACSignalSequence.h; sourceTree = "<group>"; };
		D0EE284A164D906B006954A4 /* RACSignalSequence.m */ = {isa = PBXFileReference; fileEncoding = 4; lastKnownFileType = sourcecode.c.objc; path = RACSignalSequence.m; sourceTree = "<group>"; };
		D0FAEC02176AEEE600D3C1A7 /* RACSubscriber+Private.h */ = {isa = PBXFileReference; lastKnownFileType = sourcecode.c.h; path = "RACSubscriber+Private.h"; sourceTree = "<group>"; };
/* End PBXFileReference section */

/* Begin PBXFrameworksBuildPhase section */
		5FAF521F174D4C2000CAC810 /* Frameworks */ = {
			isa = PBXFrameworksBuildPhase;
			buildActionMask = 2147483647;
			files = (
				5FD7DC7C174F9EEB008710B4 /* UIKit.framework in Frameworks */,
				5FAF5289174E9CD300CAC810 /* CoreGraphics.framework in Frameworks */,
				5FAF5265174D500D00CAC810 /* libReactiveCocoa-iOS.a in Frameworks */,
				5FAF5264174D500900CAC810 /* libSpecta-iOS.a in Frameworks */,
				5FAF5263174D500400CAC810 /* libExpecta-iOS.a in Frameworks */,
				5FAF5224174D4C2000CAC810 /* SenTestingKit.framework in Frameworks */,
			);
			runOnlyForDeploymentPostprocessing = 0;
		};
		88037F7F15056328001A5B19 /* Frameworks */ = {
			isa = PBXFrameworksBuildPhase;
			buildActionMask = 2147483647;
			files = (
				88037F8415056328001A5B19 /* Cocoa.framework in Frameworks */,
				5FD7DC79174F9EAE008710B4 /* Foundation.framework in Frameworks */,
			);
			runOnlyForDeploymentPostprocessing = 0;
		};
		88CDF7D815000FCF00163A9F /* Frameworks */ = {
			isa = PBXFrameworksBuildPhase;
			buildActionMask = 2147483647;
			files = (
				8803807115056B22001A5B19 /* libExpecta.a in Frameworks */,
				8803807215056B22001A5B19 /* libSpecta.a in Frameworks */,
				88037FD9150564D9001A5B19 /* ReactiveCocoa.framework in Frameworks */,
				88CDF7DE15000FCF00163A9F /* SenTestingKit.framework in Frameworks */,
				88CDF7DF15000FCF00163A9F /* Cocoa.framework in Frameworks */,
			);
			runOnlyForDeploymentPostprocessing = 0;
		};
		88F440A8153DAC820097B4C3 /* Frameworks */ = {
			isa = PBXFrameworksBuildPhase;
			buildActionMask = 2147483647;
			files = (
				5FD7DC7A174F9EAF008710B4 /* Foundation.framework in Frameworks */,
				5FD7DC7F174F9FC8008710B4 /* UIKit.framework in Frameworks */,
			);
			runOnlyForDeploymentPostprocessing = 0;
		};
/* End PBXFrameworksBuildPhase section */

/* Begin PBXGroup section */
		5FAF525F174D4D6100CAC810 /* OS X */ = {
			isa = PBXGroup;
			children = (
				884848B515F658B800B11BD0 /* NSControlRACSupportSpec.m */,
				D0A0B01716EAA5CC00C47593 /* NSTextRACSupportSpec.m */,
			);
			name = "OS X";
			sourceTree = "<group>";
		};
		5FAF5260174D4D7100CAC810 /* iOS */ = {
			isa = PBXGroup;
			children = (
				D0C55CE117759559008CDDCA /* RACDelegateProxySpec.m */,
				D066C79B176D263D00C242D2 /* RACTestUIButton.h */,
				D066C79C176D263D00C242D2 /* RACTestUIButton.m */,
				5FAF5261174D4D8E00CAC810 /* UIBarButtonItemRACSupportSpec.m */,
				5EE9A79A1760D88500EAF5A2 /* UIButtonRACSupportSpec.m */,
				D066C795176D262500C242D2 /* UIControlRACSupportSpec.m */,
				D0C55CD817758A73008CDDCA /* UITextFieldRACSupportSpec.m */,
				D0C55CDE17758C2A008CDDCA /* UITextViewRACSupportSpec.m */,
			);
			name = iOS;
			sourceTree = "<group>";
		};
		8803804915056ACA001A5B19 /* Products */ = {
			isa = PBXGroup;
			children = (
				8803805315056ACB001A5B19 /* libExpecta.a */,
				8803805515056ACB001A5B19 /* libExpecta-iOS.a */,
				8803805715056ACB001A5B19 /* ExpectaTests.octest */,
				8803805915056ACB001A5B19 /* Expecta-iOSTests.octest */,
			);
			name = Products;
			sourceTree = "<group>";
		};
		8803805C15056AD7001A5B19 /* Products */ = {
			isa = PBXGroup;
			children = (
				8803806615056AD7001A5B19 /* libSpecta.a */,
				8803806815056AD7001A5B19 /* libSpecta-iOS.a */,
				8803806A15056AD7001A5B19 /* SpectaTests.octest */,
				8803806C15056AD7001A5B19 /* Specta-iOSTests.octest */,
			);
			name = Products;
			sourceTree = "<group>";
		};
		88442C8616090BF800636B49 /* RACExtensions */ = {
			isa = PBXGroup;
			children = (
				88442C8716090C1500636B49 /* NSData+RACSupport.h */,
				88442C8816090C1500636B49 /* NSData+RACSupport.m */,
				88442C8916090C1500636B49 /* NSFileHandle+RACSupport.h */,
				88442C8A16090C1500636B49 /* NSFileHandle+RACSupport.m */,
				88442C8B16090C1500636B49 /* NSNotificationCenter+RACSupport.h */,
				88442C8C16090C1500636B49 /* NSNotificationCenter+RACSupport.m */,
				88442C8D16090C1500636B49 /* NSString+RACSupport.h */,
				88442C8E16090C1500636B49 /* NSString+RACSupport.m */,
			);
			name = RACExtensions;
			sourceTree = "<group>";
		};
		88977C5915129AB200A09EC5 /* KVO + Bindings */ = {
			isa = PBXGroup;
			children = (
				5F24476F167E5EDE0062180C /* RACPropertySubject.h */,
				5F7EFEDA16919A1A0037E500 /* RACPropertySubject+Private.h */,
				5F244770167E5EDE0062180C /* RACPropertySubject.m */,
				5F6FE8511692568A00A8D7A6 /* RACBinding.h */,
				5F6FE8571692572600A8D7A6 /* RACBinding+Private.h */,
				5F6FE8521692568A00A8D7A6 /* RACBinding.m */,
				5F45A883168CFA3E00B58A2B /* RACObservablePropertySubject.h */,
				5F45A884168CFA3E00B58A2B /* RACObservablePropertySubject.m */,
				5F6FE84B169251E900A8D7A6 /* NSObject+RACObservablePropertySubject.h */,
				5F6FE84E1692524B00A8D7A6 /* NSObject+RACObservablePropertySubject.m */,
				8857BB81152A27A9009804CC /* NSObject+RACKVOWrapper.h */,
				88CDF82915008BB900163A9F /* NSObject+RACKVOWrapper.m */,
				5FDC35011736F54600792E52 /* NSString+RACKeyPathUtilities.h */,
				5FDC35021736F54700792E52 /* NSString+RACKeyPathUtilities.m */,
				8837EA1416A5A33300FC3CDF /* RACKVOTrampoline.h */,
				8837EA1516A5A33300FC3CDF /* RACKVOTrampoline.m */,
				88CDF82C15008C0500163A9F /* NSObject+RACPropertySubscribing.h */,
				886678701518DCD800DE77EC /* NSObject+RACPropertySubscribing.m */,
				88DA309515071CBA00C19D0F /* RACValueTransformer.h */,
				88DA309615071CBA00C19D0F /* RACValueTransformer.m */,
			);
			name = "KVO + Bindings";
			sourceTree = "<group>";
		};
		889C04BB155DA37600F19F0C /* Foundation Support */ = {
			isa = PBXGroup;
			children = (
				D0E967571641EF9C00FCFF06 /* NSArray+RACSequenceAdditions.h */,
				D0E967581641EF9C00FCFF06 /* NSArray+RACSequenceAdditions.m */,
				D0E967591641EF9C00FCFF06 /* NSDictionary+RACSequenceAdditions.h */,
				D0E9675A1641EF9C00FCFF06 /* NSDictionary+RACSequenceAdditions.m */,
				5F773DE8169B46670023069D /* NSEnumerator+RACSequenceAdditions.h */,
				5F773DE9169B46670023069D /* NSEnumerator+RACSequenceAdditions.m */,
				D0D243B51741FA0E004359C6 /* NSObject+RACDescription.h */,
				D0D243B61741FA0E004359C6 /* NSObject+RACDescription.m */,
				880D7A5816F7B351004A3361 /* NSObject+RACSelectorSignal.h */,
				880D7A5916F7B351004A3361 /* NSObject+RACSelectorSignal.m */,
				D0E9675B1641EF9C00FCFF06 /* NSOrderedSet+RACSequenceAdditions.h */,
				D0E9675C1641EF9C00FCFF06 /* NSOrderedSet+RACSequenceAdditions.m */,
				D0E9675D1641EF9C00FCFF06 /* NSSet+RACSequenceAdditions.h */,
				D0E9675E1641EF9C00FCFF06 /* NSSet+RACSequenceAdditions.m */,
				D0E9675F1641EF9C00FCFF06 /* NSString+RACSequenceAdditions.h */,
				D0E967601641EF9C00FCFF06 /* NSString+RACSequenceAdditions.m */,
			);
			name = "Foundation Support";
			sourceTree = "<group>";
		};
		88CDF7B015000FCE00163A9F = {
			isa = PBXGroup;
			children = (
				88CDF7C515000FCE00163A9F /* ReactiveCocoa */,
				88CDF7E215000FCF00163A9F /* ReactiveCocoaTests */,
				88CDF7BE15000FCE00163A9F /* Frameworks */,
				D094E45117775B1000906BF7 /* Configuration */,
				88CDF7BC15000FCE00163A9F /* Products */,
			);
			sourceTree = "<group>";
			usesTabs = 1;
		};
		88CDF7BC15000FCE00163A9F /* Products */ = {
			isa = PBXGroup;
			children = (
				88CDF7DC15000FCF00163A9F /* ReactiveCocoaTests.octest */,
				88037F8315056328001A5B19 /* ReactiveCocoa.framework */,
				88F440AB153DAC820097B4C3 /* libReactiveCocoa-iOS.a */,
				5FAF5223174D4C2000CAC810 /* ReactiveCocoaTests-iOS.octest */,
			);
			name = Products;
			sourceTree = "<group>";
		};
		88CDF7BE15000FCE00163A9F /* Frameworks */ = {
			isa = PBXGroup;
			children = (
<<<<<<< HEAD
				D026A03F15F69FD00052F7FE /* libextobjc */,
=======
				8809D6EB15B1F1E4007E32AA /* JRSwizzle */,
				D094E44417775ACD00906BF7 /* libextobjc */,
>>>>>>> 245223b0
				88CDF7C115000FCE00163A9F /* Other Frameworks */,
			);
			name = Frameworks;
			sourceTree = "<group>";
		};
		88CDF7C115000FCE00163A9F /* Other Frameworks */ = {
			isa = PBXGroup;
			children = (
				88CDF7BF15000FCE00163A9F /* Cocoa.framework */,
				88CDF7C315000FCE00163A9F /* CoreData.framework */,
				5FAF5288174E9CD200CAC810 /* CoreGraphics.framework */,
				88CDF7C415000FCE00163A9F /* Foundation.framework */,
				88CDF7DD15000FCF00163A9F /* SenTestingKit.framework */,
				5FD7DC7B174F9EEB008710B4 /* UIKit.framework */,
			);
			name = "Other Frameworks";
			sourceTree = "<group>";
		};
		88CDF7C515000FCE00163A9F /* ReactiveCocoa */ = {
			isa = PBXGroup;
			children = (
				88037F8C15056328001A5B19 /* ReactiveCocoa.h */,
				88DA308C15071C4C00C19D0F /* Core */,
				889C04BB155DA37600F19F0C /* Foundation Support */,
				88DA309415071C5F00C19D0F /* AppKit Support */,
				88F44257153DC0100097B4C3 /* UIKit Support */,
				88977C5915129AB200A09EC5 /* KVO + Bindings */,
				A1FCC36F15675466008C9686 /* Objective-C Runtime */,
				88442C8616090BF800636B49 /* RACExtensions */,
				88CDF7C615000FCE00163A9F /* Supporting Files */,
			);
			path = ReactiveCocoa;
			sourceTree = "<group>";
		};
		88CDF7C615000FCE00163A9F /* Supporting Files */ = {
			isa = PBXGroup;
			children = (
				88CDF7C715000FCE00163A9F /* ReactiveCocoa-Info.plist */,
				88CDF7C815000FCE00163A9F /* InfoPlist.strings */,
				88CDF7CD15000FCE00163A9F /* ReactiveCocoa-Prefix.pch */,
			);
			name = "Supporting Files";
			sourceTree = "<group>";
		};
		88CDF7E215000FCF00163A9F /* ReactiveCocoaTests */ = {
			isa = PBXGroup;
			children = (
				88CDF7E315000FCF00163A9F /* Supporting Files */,
				5FAF525F174D4D6100CAC810 /* OS X */,
				5FAF5260174D4D7100CAC810 /* iOS */,
				5F773DEF169B48830023069D /* NSEnumeratorRACSequenceAdditionsSpec.m */,
				D0700F4B1672994D00D7CD30 /* NSNotificationCenterRACSupportSpec.m */,
				6E58405E16F3414200F588A6 /* NSObjectRACDeallocatingSpec.m */,
				8801E7501644BDE200A155FE /* NSObjectRACLiftingSpec.m */,
				1E89337F171647A5009071B0 /* NSObjectRACPropertySubscribingExamples.h */,
				1E893380171647A5009071B0 /* NSObjectRACPropertySubscribingExamples.m */,
				8851A38A16161D500050D47F /* NSObjectRACPropertySubscribingSpec.m */,
				5FDC350E1736F81800792E52 /* NSStringRACKeyPathUtilitiesSpec.m */,
				D0870C6E16884A0600D0E11D /* RACBacktraceSpec.m */,
				886CEACC163DE669007632D1 /* RACBlockTrampolineSpec.m */,
				882CCA1D15F1564D00937D6E /* RACCommandSpec.m */,
				881E86B91669350B00667F7B /* RACCompoundDisposableSpec.m */,
				D077A171169B79A900057BB1 /* RACEventSpec.m */,
				D041376815D2281C004BBF80 /* RACKVOWrapperSpec.m */,
				88C5A02816924BFC0045EF05 /* RACMulticastConnectionSpec.m */,
				5F2447AC167E87C50062180C /* RACObservablePropertySubjectSpec.m */,
				D0EDE76516968AB10072A780 /* RACPropertySignalExamples.h */,
				D0EDE76616968AB10072A780 /* RACPropertySignalExamples.m */,
				5F7EFECC168FBC4B0037E500 /* RACPropertySubjectExamples.h */,
				5F7EFECD168FBC4B0037E500 /* RACPropertySubjectExamples.m */,
				5F7EFECE168FBC4B0037E500 /* RACPropertySubjectSpec.m */,
				8803C010166732BA00C36839 /* RACSchedulerSpec.m */,
				D0C70F8F164337A2007027B4 /* RACSequenceAdditionsSpec.m */,
				D0C70F91164337E3007027B4 /* RACSequenceExamples.h */,
				D0C70F92164337E3007027B4 /* RACSequenceExamples.m */,
				D0D487051642651400DD7605 /* RACSequenceSpec.m */,
				8820937B1501C8A600796685 /* RACSignalSpec.m */,
				8884DD6A1756AD3600F6C379 /* RACSignalStartExamples.h */,
				8884DD641756ACF600F6C379 /* RACSignalStartExamples.m */,
				D0487AB1164314430085D890 /* RACStreamExamples.h */,
				D0487AB2164314430085D890 /* RACStreamExamples.m */,
				889D0A7F15974B2A00F833E3 /* RACSubjectSpec.m */,
				D0C70EC416659333005AAD03 /* RACSubscriberExamples.h */,
				D0C70EC516659333005AAD03 /* RACSubscriberExamples.m */,
				D0C70EC7166595AD005AAD03 /* RACSubscriberSpec.m */,
				88FC735A16114FFB00F8A774 /* RACSubscriptingAssignmentTrampolineSpec.m */,
				88442A321608A9AD00636B49 /* RACTestObject.h */,
				88442A331608A9AD00636B49 /* RACTestObject.m */,
				D02221611678910900DBD031 /* RACTupleSpec.m */,
				8803C010166732BA00C36839 /* RACSchedulerSpec.m */,
				88302C2D1762C180003633BD /* RACTargetQueueSchedulerSpec.m */,
				88302BFB1762A9E6003633BD /* RACTestExampleScheduler.h */,
				88302BFC1762A9E6003633BD /* RACTestExampleScheduler.m */,
				880D7A6516F7BB1A004A3361 /* NSObjectRACSelectorSignalSpec.m */,
				880D7A6716F7BCC7004A3361 /* RACSubclassObject.h */,
				880D7A6816F7BCC7004A3361 /* RACSubclassObject.m */,
				D0A0E225176A84DA007273ED /* RACDisposableSpec.m */,
			);
			path = ReactiveCocoaTests;
			sourceTree = "<group>";
		};
		88CDF7E315000FCF00163A9F /* Supporting Files */ = {
			isa = PBXGroup;
			children = (
				8803805B15056AD7001A5B19 /* Specta.xcodeproj */,
				8803804815056ACA001A5B19 /* Expecta.xcodeproj */,
				88CDF7E415000FCF00163A9F /* ReactiveCocoaTests-Info.plist */,
				88CDF7E515000FCF00163A9F /* InfoPlist.strings */,
				D01DB9AE166819B9003E8F7F /* ReactiveCocoaTests-Prefix.pch */,
			);
			name = "Supporting Files";
			sourceTree = "<group>";
		};
		88DA308C15071C4C00C19D0F /* Core */ = {
			isa = PBXGroup;
			children = (
				88CDF7FA150019CA00163A9F /* RACSubscriber.h */,
				D0FAEC02176AEEE600D3C1A7 /* RACSubscriber+Private.h */,
				88CDF7FB150019CA00163A9F /* RACSubscriber.m */,
				D0A0E22C176A8CD6007273ED /* RACPassthroughSubscriber.h */,
				D0A0E22D176A8CD6007273ED /* RACPassthroughSubscriber.m */,
				888439A11634E10D00DED0DB /* RACBlockTrampoline.h */,
				888439A21634E10D00DED0DB /* RACBlockTrampoline.m */,
				881B37CA152260BF0079220B /* RACUnit.h */,
				881B37CB152260BF0079220B /* RACUnit.m */,
				88B76F8C153726B00053EAE2 /* RACTuple.h */,
				88B76F8D153726B00053EAE2 /* RACTuple.m */,
				D02538A115E2D7FB005BACB8 /* RACBacktrace.h */,
				D0DFBCCD15DD6D40009DADB3 /* RACBacktrace.m */,
				88FC735316114F9C00F8A774 /* RACSubscriptingAssignmentTrampoline.h */,
				88FC735416114F9C00F8A774 /* RACSubscriptingAssignmentTrampoline.m */,
				6E58405316F22D7500F588A6 /* NSObject+RACDeallocating.h */,
				6E58405416F22D7500F588A6 /* NSObject+RACDeallocating.m */,
				886CEAE0163DE942007632D1 /* NSObject+RACLifting.h */,
				886CEAE1163DE942007632D1 /* NSObject+RACLifting.m */,
				887ACDA5165878A7009190AD /* NSInvocation+RACTypeParsing.h */,
				887ACDA6165878A7009190AD /* NSInvocation+RACTypeParsing.m */,
				D0D486FF1642550100DD7605 /* RACStream.h */,
				D0D487001642550100DD7605 /* RACStream.m */,
				D0D486FB164253B600DD7605 /* Signals */,
				D0D486FD164253D500DD7605 /* Disposables */,
				D0D486FE164253E100DD7605 /* Commands */,
				D0E967561641EF8200FCFF06 /* Sequences */,
				D0087C1B16705C5600679459 /* Schedulers */,
			);
			name = Core;
			sourceTree = "<group>";
		};
		88DA309415071C5F00C19D0F /* AppKit Support */ = {
			isa = PBXGroup;
			children = (
				882093E61501E6CB00796685 /* NSControl+RACCommandSupport.h */,
				882093E71501E6CB00796685 /* NSControl+RACCommandSupport.m */,
				D0A0B03916EAA9AC00C47593 /* NSControl+RACTextSignalSupport.h */,
				D0A0B03A16EAA9AC00C47593 /* NSControl+RACTextSignalSupport.m */,
				88F440D1153DADEA0097B4C3 /* NSObject+RACAppKitBindings.h */,
				88F440D2153DADEA0097B4C3 /* NSObject+RACAppKitBindings.m */,
				D0A0B01316EAA3D100C47593 /* NSText+RACSignalSupport.h */,
				D0A0B01416EAA3D100C47593 /* NSText+RACSignalSupport.m */,
			);
			name = "AppKit Support";
			sourceTree = "<group>";
		};
		88F44257153DC0100097B4C3 /* UIKit Support */ = {
			isa = PBXGroup;
			children = (
				A1FCC3761567DED0008C9686 /* RACDelegateProxy.h */,
				A1FCC3771567DED0008C9686 /* RACDelegateProxy.m */,
				27A887C71703DB4F00040001 /* UIBarButtonItem+RACCommandSupport.h */,
				27A887C81703DB4F00040001 /* UIBarButtonItem+RACCommandSupport.m */,
				5EE9A7911760D61300EAF5A2 /* UIButton+RACCommandSupport.h */,
				5EE9A7921760D61300EAF5A2 /* UIButton+RACCommandSupport.m */,
				88F4425F153DC0450097B4C3 /* UIControl+RACSignalSupport.h */,
				88F44260153DC0450097B4C3 /* UIControl+RACSignalSupport.m */,
				1EC06B15173CB04000365258 /* UIGestureRecognizer+RACSignalSupport.h */,
				1EC06B16173CB04000365258 /* UIGestureRecognizer+RACSignalSupport.m */,
				88F44264153DCAC50097B4C3 /* UITextField+RACSignalSupport.h */,
				88F44265153DCAC50097B4C3 /* UITextField+RACSignalSupport.m */,
				A1FCC27215666AA3008C9686 /* UITextView+RACSignalSupport.h */,
				A1FCC27315666AA3008C9686 /* UITextView+RACSignalSupport.m */,
			);
			name = "UIKit Support";
			sourceTree = "<group>";
		};
		A1FCC36F15675466008C9686 /* Objective-C Runtime */ = {
			isa = PBXGroup;
			children = (
				A1FCC370156754A7008C9686 /* RACObjCRuntime.h */,
				A1FCC371156754A7008C9686 /* RACObjCRuntime.m */,
			);
			name = "Objective-C Runtime";
			sourceTree = "<group>";
		};
		D0087C1B16705C5600679459 /* Schedulers */ = {
			isa = PBXGroup;
			children = (
				88E2C6B2153C771C00C7493C /* RACScheduler.h */,
				886D98581667C86D00F22541 /* RACScheduler+Private.h */,
				88E2C6B3153C771C00C7493C /* RACScheduler.m */,
				881E87AA16695C5600667F7B /* RACQueueScheduler.h */,
				882D07201761521B009EDA69 /* RACQueueScheduler+Subclass.h */,
				881E87AB16695C5600667F7B /* RACQueueScheduler.m */,
				882D071717614FA7009EDA69 /* RACTargetQueueScheduler.h */,
				882D071817614FA7009EDA69 /* RACTargetQueueScheduler.m */,
				881E87B016695EDF00667F7B /* RACImmediateScheduler.h */,
				881E87B116695EDF00667F7B /* RACImmediateScheduler.m */,
				881E87C21669635F00667F7B /* RACSubscriptionScheduler.h */,
				881E87C31669636000667F7B /* RACSubscriptionScheduler.m */,
			);
			name = Schedulers;
			sourceTree = "<group>";
		};
		D094E44417775ACD00906BF7 /* libextobjc */ = {
			isa = PBXGroup;
			children = (
				D094E44517775AF200906BF7 /* EXTKeyPathCoding.h */,
				D094E44617775AF200906BF7 /* EXTScope.h */,
				D094E44817775AF200906BF7 /* metamacros.h */,
			);
			name = libextobjc;
			path = ReactiveCocoa/extobjc;
			sourceTree = "<group>";
		};
		D094E45117775B1000906BF7 /* Configuration */ = {
			isa = PBXGroup;
			children = (
				D094E45217775B1000906BF7 /* Base */,
				D094E45C17775B1000906BF7 /* iOS */,
				D094E46017775B1000906BF7 /* Mac OS X */,
				D094E46617775B1000906BF7 /* README.md */,
			);
			name = Configuration;
			path = ../external/xcconfigs;
			sourceTree = "<group>";
		};
		D094E45217775B1000906BF7 /* Base */ = {
			isa = PBXGroup;
			children = (
				D094E45317775B1000906BF7 /* Common.xcconfig */,
				D094E45417775B1000906BF7 /* Configurations */,
				D094E45917775B1000906BF7 /* Targets */,
			);
			path = Base;
			sourceTree = "<group>";
		};
		D094E45417775B1000906BF7 /* Configurations */ = {
			isa = PBXGroup;
			children = (
				D094E45517775B1000906BF7 /* Debug.xcconfig */,
				D094E45617775B1000906BF7 /* Profile.xcconfig */,
				D094E45717775B1000906BF7 /* Release.xcconfig */,
				D094E45817775B1000906BF7 /* Test.xcconfig */,
			);
			path = Configurations;
			sourceTree = "<group>";
		};
		D094E45917775B1000906BF7 /* Targets */ = {
			isa = PBXGroup;
			children = (
				D094E45A17775B1000906BF7 /* Application.xcconfig */,
				D094E45B17775B1000906BF7 /* StaticLibrary.xcconfig */,
			);
			path = Targets;
			sourceTree = "<group>";
		};
		D094E45C17775B1000906BF7 /* iOS */ = {
			isa = PBXGroup;
			children = (
				D094E45D17775B1000906BF7 /* iOS-Application.xcconfig */,
				D094E45E17775B1000906BF7 /* iOS-Base.xcconfig */,
				D094E45F17775B1000906BF7 /* iOS-StaticLibrary.xcconfig */,
			);
			path = iOS;
			sourceTree = "<group>";
		};
		D094E46017775B1000906BF7 /* Mac OS X */ = {
			isa = PBXGroup;
			children = (
				D094E46117775B1000906BF7 /* Mac-Application.xcconfig */,
				D094E46217775B1000906BF7 /* Mac-Base.xcconfig */,
				D094E46317775B1000906BF7 /* Mac-DynamicLibrary.xcconfig */,
				D094E46417775B1000906BF7 /* Mac-Framework.xcconfig */,
				D094E46517775B1000906BF7 /* Mac-StaticLibrary.xcconfig */,
			);
			path = "Mac OS X";
			sourceTree = "<group>";
		};
		D0D486FB164253B600DD7605 /* Signals */ = {
			isa = PBXGroup;
			children = (
				88CDF80415001CA800163A9F /* RACSignal.h */,
				88977C58151296D600A09EC5 /* RACSignal+Private.h */,
				88977C3D1512914A00A09EC5 /* RACSignal.m */,
				D0D910CC15F915BD00AD2DDA /* RACSignal+Operations.h */,
				D0D910CD15F915BD00AD2DDA /* RACSignal+Operations.m */,
				D077A16B169B740200057BB1 /* RACEvent.h */,
				D077A16C169B740200057BB1 /* RACEvent.m */,
				88C5A0231692460A0045EF05 /* RACMulticastConnection.h */,
				88F5870515361C170084BD32 /* RACMulticastConnection+Private.h */,
				88C5A025169246140045EF05 /* RACMulticastConnection.m */,
				886F70281551CF920045D68B /* RACGroupedSignal.h */,
				886F70291551CF920045D68B /* RACGroupedSignal.m */,
				D0D486FC164253C400DD7605 /* Subjects */,
			);
			name = Signals;
			sourceTree = "<group>";
		};
		D0D486FC164253C400DD7605 /* Subjects */ = {
			isa = PBXGroup;
			children = (
				880B9174150B09190008488E /* RACSubject.h */,
				880B9175150B09190008488E /* RACSubject.m */,
				88D4AB3C1510F6C30011494F /* RACReplaySubject.h */,
				88D4AB3D1510F6C30011494F /* RACReplaySubject.m */,
				883A84D81513964B006DB4C7 /* RACBehaviorSubject.h */,
				883A84D91513964B006DB4C7 /* RACBehaviorSubject.m */,
			);
			name = Subjects;
			sourceTree = "<group>";
		};
		D0D486FD164253D500DD7605 /* Disposables */ = {
			isa = PBXGroup;
			children = (
				883A84DD1513B5EC006DB4C7 /* RACDisposable.h */,
				883A84DE1513B5EC006DB4C7 /* RACDisposable.m */,
				884476E2152367D100958F44 /* RACScopedDisposable.h */,
				884476E3152367D100958F44 /* RACScopedDisposable.m */,
				881E86A01669304700667F7B /* RACCompoundDisposable.h */,
				881E86A11669304700667F7B /* RACCompoundDisposable.m */,
			);
			name = Disposables;
			sourceTree = "<group>";
		};
		D0D486FE164253E100DD7605 /* Commands */ = {
			isa = PBXGroup;
			children = (
				882093E91501E6EE00796685 /* RACCommand.h */,
				882093EA1501E6EE00796685 /* RACCommand.m */,
			);
			name = Commands;
			sourceTree = "<group>";
		};
		D0E967561641EF8200FCFF06 /* Sequences */ = {
			isa = PBXGroup;
			children = (
				D0E967671641EF9C00FCFF06 /* RACSequence.h */,
				D0E967681641EF9C00FCFF06 /* RACSequence.m */,
				D0E967611641EF9C00FCFF06 /* RACArraySequence.h */,
				D0E967621641EF9C00FCFF06 /* RACArraySequence.m */,
				D0E967631641EF9C00FCFF06 /* RACDynamicSequence.h */,
				D0E967641641EF9C00FCFF06 /* RACDynamicSequence.m */,
				5F9743F51694A2460024EB82 /* RACEagerSequence.h */,
				5F9743F61694A2460024EB82 /* RACEagerSequence.m */,
				D0E967651641EF9C00FCFF06 /* RACEmptySequence.h */,
				D0E967661641EF9C00FCFF06 /* RACEmptySequence.m */,
				D0E967691641EF9C00FCFF06 /* RACStringSequence.h */,
				D0E9676A1641EF9C00FCFF06 /* RACStringSequence.m */,
				D0EE2849164D906B006954A4 /* RACSignalSequence.h */,
				D0EE284A164D906B006954A4 /* RACSignalSequence.m */,
				D0307EDB1731AAE100D83211 /* RACTupleSequence.h */,
				D0307EDC1731AAE100D83211 /* RACTupleSequence.m */,
				D07CD7141731BA3900DE2394 /* RACUnarySequence.h */,
				D07CD7151731BA3900DE2394 /* RACUnarySequence.m */,
			);
			name = Sequences;
			sourceTree = "<group>";
		};
/* End PBXGroup section */

/* Begin PBXHeadersBuildPhase section */
		88037F8015056328001A5B19 /* Headers */ = {
			isa = PBXHeadersBuildPhase;
			buildActionMask = 2147483647;
			files = (
				882D071917614FA7009EDA69 /* RACTargetQueueScheduler.h in Headers */,
				881E87AC16695C5600667F7B /* RACQueueScheduler.h in Headers */,
				88037FB81505645C001A5B19 /* ReactiveCocoa.h in Headers */,
				88037FBB1505646C001A5B19 /* NSObject+RACPropertySubscribing.h in Headers */,
				88037FBC1505646C001A5B19 /* RACSignal.h in Headers */,
				88037FBE1505646C001A5B19 /* RACSubscriber.h in Headers */,
				88037FC11505646C001A5B19 /* RACCommand.h in Headers */,
				88037FC21505646C001A5B19 /* NSControl+RACCommandSupport.h in Headers */,
				880B9176150B09190008488E /* RACSubject.h in Headers */,
				88F440D3153DADEA0097B4C3 /* NSObject+RACAppKitBindings.h in Headers */,
				88D4AB3E1510F6C30011494F /* RACReplaySubject.h in Headers */,
				883A84DA1513964B006DB4C7 /* RACBehaviorSubject.h in Headers */,
				883A84DF1513B5EC006DB4C7 /* RACDisposable.h in Headers */,
				886F702A1551CF920045D68B /* RACGroupedSignal.h in Headers */,
				881B37CC152260BF0079220B /* RACUnit.h in Headers */,
				884476E4152367D100958F44 /* RACScopedDisposable.h in Headers */,
				88E2C6B4153C771C00C7493C /* RACScheduler.h in Headers */,
				88B76F8E153726B00053EAE2 /* RACTuple.h in Headers */,
				886CEAE2163DE942007632D1 /* NSObject+RACLifting.h in Headers */,
				D0D910CE15F915BD00AD2DDA /* RACSignal+Operations.h in Headers */,
				D0E9676B1641EF9C00FCFF06 /* NSArray+RACSequenceAdditions.h in Headers */,
				D0E9676F1641EF9C00FCFF06 /* NSDictionary+RACSequenceAdditions.h in Headers */,
				D0E967731641EF9C00FCFF06 /* NSOrderedSet+RACSequenceAdditions.h in Headers */,
				D0E967771641EF9C00FCFF06 /* NSSet+RACSequenceAdditions.h in Headers */,
				D0E9677B1641EF9C00FCFF06 /* NSString+RACSequenceAdditions.h in Headers */,
				D0E9678B1641EF9C00FCFF06 /* RACSequence.h in Headers */,
				88A0B6D3165B2B77005DE8F3 /* RACSubscriptingAssignmentTrampoline.h in Headers */,
				D0D487011642550100DD7605 /* RACStream.h in Headers */,
				88C5A0241692460A0045EF05 /* RACMulticastConnection.h in Headers */,
				881E86A21669304800667F7B /* RACCompoundDisposable.h in Headers */,
				5F244771167E5EDE0062180C /* RACPropertySubject.h in Headers */,
				888439A31634E10D00DED0DB /* RACBlockTrampoline.h in Headers */,
				887ACDA7165878A8009190AD /* NSInvocation+RACTypeParsing.h in Headers */,
				881E87B216695EDF00667F7B /* RACImmediateScheduler.h in Headers */,
				881E87C41669636000667F7B /* RACSubscriptionScheduler.h in Headers */,
				5F45A885168CFA3E00B58A2B /* RACObservablePropertySubject.h in Headers */,
				5F6FE84C169251E900A8D7A6 /* NSObject+RACObservablePropertySubject.h in Headers */,
				8857BB82152A27A9009804CC /* NSObject+RACKVOWrapper.h in Headers */,
				880D7A5A16F7B351004A3361 /* NSObject+RACSelectorSignal.h in Headers */,
				6E58405516F22D7500F588A6 /* NSObject+RACDeallocating.h in Headers */,
				5F6FE8531692568A00A8D7A6 /* RACBinding.h in Headers */,
				882D072117615381009EDA69 /* RACQueueScheduler+Subclass.h in Headers */,
				D005A259169A3B7D00A9D2DB /* RACBacktrace.h in Headers */,
				5F773DEA169B46670023069D /* NSEnumerator+RACSequenceAdditions.h in Headers */,
				D077A16D169B740200057BB1 /* RACEvent.h in Headers */,
				8837EA1616A5A33300FC3CDF /* RACKVOTrampoline.h in Headers */,
				D0A0B01516EAA3D100C47593 /* NSText+RACSignalSupport.h in Headers */,
				D0A0B03B16EAA9AC00C47593 /* NSControl+RACTextSignalSupport.h in Headers */,
				D094E44917775AF200906BF7 /* EXTKeyPathCoding.h in Headers */,
				D094E44B17775AF200906BF7 /* EXTScope.h in Headers */,
				D094E44F17775AF200906BF7 /* metamacros.h in Headers */,
			);
			runOnlyForDeploymentPostprocessing = 0;
		};
		88F440A9153DAC820097B4C3 /* Headers */ = {
			isa = PBXHeadersBuildPhase;
			buildActionMask = 2147483647;
			files = (
				880D7A5B16F7B351004A3361 /* NSObject+RACSelectorSignal.h in Headers */,
				5F244772167E5EDE0062180C /* RACPropertySubject.h in Headers */,
				5F45A886168CFA3E00B58A2B /* RACObservablePropertySubject.h in Headers */,
				5F6FE8541692568A00A8D7A6 /* RACBinding.h in Headers */,
				D08FF264169A32D100743C6D /* ReactiveCocoa.h in Headers */,
				D08FF265169A32DC00743C6D /* RACSubscriber.h in Headers */,
				D08FF267169A330000743C6D /* RACUnit.h in Headers */,
				D08FF268169A330000743C6D /* RACTuple.h in Headers */,
				D08FF269169A330000743C6D /* RACBacktrace.h in Headers */,
				D08FF26A169A330000743C6D /* RACSubscriptingAssignmentTrampoline.h in Headers */,
				D08FF26C169A331A00743C6D /* RACStream.h in Headers */,
				D08FF26D169A331A00743C6D /* RACSignal.h in Headers */,
				D08FF26E169A331A00743C6D /* RACSignal+Operations.h in Headers */,
				D08FF26F169A331A00743C6D /* RACMulticastConnection.h in Headers */,
				D08FF270169A331A00743C6D /* RACGroupedSignal.h in Headers */,
				D08FF271169A331A00743C6D /* RACSubject.h in Headers */,
				D08FF272169A331A00743C6D /* RACReplaySubject.h in Headers */,
				D08FF273169A331A00743C6D /* RACBehaviorSubject.h in Headers */,
				D08FF274169A331A00743C6D /* RACDisposable.h in Headers */,
				D08FF275169A331A00743C6D /* RACScopedDisposable.h in Headers */,
				D08FF276169A331A00743C6D /* RACCompoundDisposable.h in Headers */,
				D08FF277169A331B00743C6D /* RACCommand.h in Headers */,
				D08FF278169A331B00743C6D /* RACSequence.h in Headers */,
				D08FF27A169A331B00743C6D /* RACEagerSequence.h in Headers */,
				D08FF27B169A331B00743C6D /* RACDynamicSequence.h in Headers */,
				D08FF27C169A331B00743C6D /* RACEmptySequence.h in Headers */,
				D08FF27D169A331B00743C6D /* RACStringSequence.h in Headers */,
				D08FF27E169A331B00743C6D /* RACSignalSequence.h in Headers */,
				D08FF27F169A331B00743C6D /* RACScheduler.h in Headers */,
				D08FF26B169A330000743C6D /* NSObject+RACLifting.h in Headers */,
				D08FF280169A333400743C6D /* NSArray+RACSequenceAdditions.h in Headers */,
				D08FF281169A333400743C6D /* NSDictionary+RACSequenceAdditions.h in Headers */,
				D08FF282169A333400743C6D /* NSOrderedSet+RACSequenceAdditions.h in Headers */,
				D08FF283169A333400743C6D /* NSSet+RACSequenceAdditions.h in Headers */,
				D08FF284169A333400743C6D /* NSString+RACSequenceAdditions.h in Headers */,
				D08FF285169A333400743C6D /* UIControl+RACSignalSupport.h in Headers */,
				D08FF286169A333400743C6D /* UITextField+RACSignalSupport.h in Headers */,
				D08FF287169A333400743C6D /* UITextView+RACSignalSupport.h in Headers */,
				D08FF289169A333400743C6D /* NSObject+RACPropertySubscribing.h in Headers */,
				5F773DEB169B46670023069D /* NSEnumerator+RACSequenceAdditions.h in Headers */,
				D077A16E169B740200057BB1 /* RACEvent.h in Headers */,
				D099E819169E05D00000A975 /* NSObject+RACObservablePropertySubject.h in Headers */,
				6EA0C08216F4AEC1006EBEB2 /* NSObject+RACDeallocating.h in Headers */,
				27A887D21703DDEB00040001 /* UIBarButtonItem+RACCommandSupport.h in Headers */,
				D0307EE71731AAF800D83211 /* RACArraySequence.h in Headers */,
				1EC06B17173CB04000365258 /* UIGestureRecognizer+RACSignalSupport.h in Headers */,
				5EE9A7931760D61300EAF5A2 /* UIButton+RACCommandSupport.h in Headers */,
				88302C961762EC79003633BD /* RACQueueScheduler.h in Headers */,
				88302C9B1762EC7E003633BD /* RACQueueScheduler+Subclass.h in Headers */,
				88302CA21762F62D003633BD /* RACTargetQueueScheduler.h in Headers */,
<<<<<<< HEAD
				D0C55CE017758EDC008CDDCA /* RACDelegateProxy.h in Headers */,
=======
				D094E44A17775AF200906BF7 /* EXTKeyPathCoding.h in Headers */,
				D094E44C17775AF200906BF7 /* EXTScope.h in Headers */,
				D094E45017775AF200906BF7 /* metamacros.h in Headers */,
>>>>>>> 245223b0
			);
			runOnlyForDeploymentPostprocessing = 0;
		};
/* End PBXHeadersBuildPhase section */

/* Begin PBXNativeTarget section */
		5FAF5222174D4C2000CAC810 /* ReactiveCocoaTests-iOS */ = {
			isa = PBXNativeTarget;
			buildConfigurationList = 5FAF523D174D4C2000CAC810 /* Build configuration list for PBXNativeTarget "ReactiveCocoaTests-iOS" */;
			buildPhases = (
				5FAF521E174D4C2000CAC810 /* Sources */,
				5FAF521F174D4C2000CAC810 /* Frameworks */,
				5FAF5220174D4C2000CAC810 /* Resources */,
				5FAF5221174D4C2000CAC810 /* ShellScript */,
			);
			buildRules = (
			);
			dependencies = (
				D0ED9DBE1750180B003859A6 /* PBXTargetDependency */,
				D0ED9DC01750180B003859A6 /* PBXTargetDependency */,
				D0ED9DB617501806003859A6 /* PBXTargetDependency */,
			);
			name = "ReactiveCocoaTests-iOS";
			productName = "ReactiveCocoaTests-iOS";
			productReference = 5FAF5223174D4C2000CAC810 /* ReactiveCocoaTests-iOS.octest */;
			productType = "com.apple.product-type.bundle";
		};
		88037F8215056328001A5B19 /* ReactiveCocoa */ = {
			isa = PBXNativeTarget;
			buildConfigurationList = 88037F8F15056328001A5B19 /* Build configuration list for PBXNativeTarget "ReactiveCocoa" */;
			buildPhases = (
				88037F7E15056328001A5B19 /* Sources */,
				88037F7F15056328001A5B19 /* Frameworks */,
				88037F8015056328001A5B19 /* Headers */,
				88037F8115056328001A5B19 /* Resources */,
			);
			buildRules = (
			);
			dependencies = (
			);
			name = ReactiveCocoa;
			productName = ReactiveCocoa;
			productReference = 88037F8315056328001A5B19 /* ReactiveCocoa.framework */;
			productType = "com.apple.product-type.framework";
		};
		88CDF7DB15000FCF00163A9F /* ReactiveCocoaTests */ = {
			isa = PBXNativeTarget;
			buildConfigurationList = 88CDF7F015000FCF00163A9F /* Build configuration list for PBXNativeTarget "ReactiveCocoaTests" */;
			buildPhases = (
				88CDF7D715000FCF00163A9F /* Sources */,
				88CDF7D815000FCF00163A9F /* Frameworks */,
				88CDF7D915000FCF00163A9F /* Resources */,
				8820937F1501C94E00796685 /* Copy Frameworks */,
				88CDF7DA15000FCF00163A9F /* ShellScript */,
			);
			buildRules = (
			);
			dependencies = (
				8803807015056B1B001A5B19 /* PBXTargetDependency */,
				8803806E15056B15001A5B19 /* PBXTargetDependency */,
				88037FDB150564E9001A5B19 /* PBXTargetDependency */,
			);
			name = ReactiveCocoaTests;
			productName = GHObservableTests;
			productReference = 88CDF7DC15000FCF00163A9F /* ReactiveCocoaTests.octest */;
			productType = "com.apple.product-type.bundle";
		};
		88F440AA153DAC820097B4C3 /* ReactiveCocoa-iOS */ = {
			isa = PBXNativeTarget;
			buildConfigurationList = 88F440B3153DAC820097B4C3 /* Build configuration list for PBXNativeTarget "ReactiveCocoa-iOS" */;
			buildPhases = (
				88F440A7153DAC820097B4C3 /* Sources */,
				88F440A8153DAC820097B4C3 /* Frameworks */,
				88F440A9153DAC820097B4C3 /* Headers */,
			);
			buildRules = (
			);
			dependencies = (
			);
			name = "ReactiveCocoa-iOS";
			productName = ReactiveCocoaLib;
			productReference = 88F440AB153DAC820097B4C3 /* libReactiveCocoa-iOS.a */;
			productType = "com.apple.product-type.library.static";
		};
/* End PBXNativeTarget section */

/* Begin PBXProject section */
		88CDF7B215000FCE00163A9F /* Project object */ = {
			isa = PBXProject;
			attributes = {
				CLASSPREFIX = RAC;
				LastUpgradeCheck = 0500;
				ORGANIZATIONNAME = "GitHub, Inc.";
			};
			buildConfigurationList = 88CDF7B515000FCE00163A9F /* Build configuration list for PBXProject "ReactiveCocoa" */;
			compatibilityVersion = "Xcode 3.2";
			developmentRegion = English;
			hasScannedForEncodings = 0;
			knownRegions = (
				en,
			);
			mainGroup = 88CDF7B015000FCE00163A9F;
			productRefGroup = 88CDF7BC15000FCE00163A9F /* Products */;
			projectDirPath = "";
			projectReferences = (
				{
					ProductGroup = 8803804915056ACA001A5B19 /* Products */;
					ProjectRef = 8803804815056ACA001A5B19 /* Expecta.xcodeproj */;
				},
				{
					ProductGroup = 8803805C15056AD7001A5B19 /* Products */;
					ProjectRef = 8803805B15056AD7001A5B19 /* Specta.xcodeproj */;
				},
			);
			projectRoot = "";
			targets = (
				88037F8215056328001A5B19 /* ReactiveCocoa */,
				88F440AA153DAC820097B4C3 /* ReactiveCocoa-iOS */,
				88CDF7DB15000FCF00163A9F /* ReactiveCocoaTests */,
				5FAF5222174D4C2000CAC810 /* ReactiveCocoaTests-iOS */,
			);
		};
/* End PBXProject section */

/* Begin PBXReferenceProxy section */
		8803805315056ACB001A5B19 /* libExpecta.a */ = {
			isa = PBXReferenceProxy;
			fileType = archive.ar;
			path = libExpecta.a;
			remoteRef = 8803805215056ACB001A5B19 /* PBXContainerItemProxy */;
			sourceTree = BUILT_PRODUCTS_DIR;
		};
		8803805515056ACB001A5B19 /* libExpecta-iOS.a */ = {
			isa = PBXReferenceProxy;
			fileType = archive.ar;
			path = "libExpecta-iOS.a";
			remoteRef = 8803805415056ACB001A5B19 /* PBXContainerItemProxy */;
			sourceTree = BUILT_PRODUCTS_DIR;
		};
		8803805715056ACB001A5B19 /* ExpectaTests.octest */ = {
			isa = PBXReferenceProxy;
			fileType = wrapper.cfbundle;
			path = ExpectaTests.octest;
			remoteRef = 8803805615056ACB001A5B19 /* PBXContainerItemProxy */;
			sourceTree = BUILT_PRODUCTS_DIR;
		};
		8803805915056ACB001A5B19 /* Expecta-iOSTests.octest */ = {
			isa = PBXReferenceProxy;
			fileType = wrapper.cfbundle;
			path = "Expecta-iOSTests.octest";
			remoteRef = 8803805815056ACB001A5B19 /* PBXContainerItemProxy */;
			sourceTree = BUILT_PRODUCTS_DIR;
		};
		8803806615056AD7001A5B19 /* libSpecta.a */ = {
			isa = PBXReferenceProxy;
			fileType = archive.ar;
			path = libSpecta.a;
			remoteRef = 8803806515056AD7001A5B19 /* PBXContainerItemProxy */;
			sourceTree = BUILT_PRODUCTS_DIR;
		};
		8803806815056AD7001A5B19 /* libSpecta-iOS.a */ = {
			isa = PBXReferenceProxy;
			fileType = archive.ar;
			path = "libSpecta-iOS.a";
			remoteRef = 8803806715056AD7001A5B19 /* PBXContainerItemProxy */;
			sourceTree = BUILT_PRODUCTS_DIR;
		};
		8803806A15056AD7001A5B19 /* SpectaTests.octest */ = {
			isa = PBXReferenceProxy;
			fileType = wrapper.cfbundle;
			path = SpectaTests.octest;
			remoteRef = 8803806915056AD7001A5B19 /* PBXContainerItemProxy */;
			sourceTree = BUILT_PRODUCTS_DIR;
		};
		8803806C15056AD7001A5B19 /* Specta-iOSTests.octest */ = {
			isa = PBXReferenceProxy;
			fileType = wrapper.cfbundle;
			path = "Specta-iOSTests.octest";
			remoteRef = 8803806B15056AD7001A5B19 /* PBXContainerItemProxy */;
			sourceTree = BUILT_PRODUCTS_DIR;
		};
/* End PBXReferenceProxy section */

/* Begin PBXResourcesBuildPhase section */
		5FAF5220174D4C2000CAC810 /* Resources */ = {
			isa = PBXResourcesBuildPhase;
			buildActionMask = 2147483647;
			files = (
			);
			runOnlyForDeploymentPostprocessing = 0;
		};
		88037F8115056328001A5B19 /* Resources */ = {
			isa = PBXResourcesBuildPhase;
			buildActionMask = 2147483647;
			files = (
			);
			runOnlyForDeploymentPostprocessing = 0;
		};
		88CDF7D915000FCF00163A9F /* Resources */ = {
			isa = PBXResourcesBuildPhase;
			buildActionMask = 2147483647;
			files = (
				88CDF7E715000FCF00163A9F /* InfoPlist.strings in Resources */,
			);
			runOnlyForDeploymentPostprocessing = 0;
		};
/* End PBXResourcesBuildPhase section */

/* Begin PBXShellScriptBuildPhase section */
		5FAF5221174D4C2000CAC810 /* ShellScript */ = {
			isa = PBXShellScriptBuildPhase;
			buildActionMask = 2147483647;
			files = (
			);
			inputPaths = (
			);
			outputPaths = (
			);
			runOnlyForDeploymentPostprocessing = 0;
			shellPath = /bin/sh;
			shellScript = "# Run the unit tests in this test bundle.\n\"${SYSTEM_DEVELOPER_DIR}/Tools/RunUnitTests\"\n";
		};
		88CDF7DA15000FCF00163A9F /* ShellScript */ = {
			isa = PBXShellScriptBuildPhase;
			buildActionMask = 2147483647;
			files = (
			);
			inputPaths = (
			);
			outputPaths = (
			);
			runOnlyForDeploymentPostprocessing = 0;
			shellPath = /bin/sh;
			shellScript = "# Run the unit tests in this test bundle.\n\"${SYSTEM_DEVELOPER_DIR}/Tools/RunUnitTests\"\n";
		};
/* End PBXShellScriptBuildPhase section */

/* Begin PBXSourcesBuildPhase section */
		5FAF521E174D4C2000CAC810 /* Sources */ = {
			isa = PBXSourcesBuildPhase;
			buildActionMask = 2147483647;
			files = (
				5FAF523E174D4D3200CAC810 /* NSEnumeratorRACSequenceAdditionsSpec.m in Sources */,
				5FAF523F174D4D3600CAC810 /* NSNotificationCenterRACSupportSpec.m in Sources */,
				5FAF5240174D4D5600CAC810 /* NSObjectRACDeallocatingSpec.m in Sources */,
				5FAF5241174D4D5600CAC810 /* NSObjectRACLiftingSpec.m in Sources */,
				5FAF5242174D4D5600CAC810 /* NSObjectRACPropertySubscribingExamples.m in Sources */,
				5FAF5243174D4D5600CAC810 /* NSObjectRACPropertySubscribingSpec.m in Sources */,
				5FAF5244174D4D5600CAC810 /* NSStringRACKeyPathUtilitiesSpec.m in Sources */,
				5FAF5246174D4D5600CAC810 /* RACBacktraceSpec.m in Sources */,
				5FAF5247174D4D5600CAC810 /* RACBlockTrampolineSpec.m in Sources */,
				5FAF5248174D4D5600CAC810 /* RACCommandSpec.m in Sources */,
				5FAF5249174D4D5600CAC810 /* RACCompoundDisposableSpec.m in Sources */,
				5FAF524A174D4D5600CAC810 /* RACEventSpec.m in Sources */,
				5FAF524B174D4D5600CAC810 /* RACKVOWrapperSpec.m in Sources */,
				5FAF524C174D4D5600CAC810 /* RACMulticastConnectionSpec.m in Sources */,
				5FAF524D174D4D5600CAC810 /* RACObservablePropertySubjectSpec.m in Sources */,
				5FAF524E174D4D5600CAC810 /* RACPropertySignalExamples.m in Sources */,
				5FAF524F174D4D5600CAC810 /* RACPropertySubjectExamples.m in Sources */,
				5FAF5250174D4D5600CAC810 /* RACPropertySubjectSpec.m in Sources */,
				5FAF5251174D4D5600CAC810 /* RACSchedulerSpec.m in Sources */,
				5FAF5252174D4D5600CAC810 /* RACSequenceAdditionsSpec.m in Sources */,
				5FAF5253174D4D5600CAC810 /* RACSequenceExamples.m in Sources */,
				5FAF5254174D4D5600CAC810 /* RACSequenceSpec.m in Sources */,
				5FAF5255174D4D5600CAC810 /* RACSignalSpec.m in Sources */,
				5FAF5256174D4D5600CAC810 /* RACStreamExamples.m in Sources */,
				5FAF5257174D4D5600CAC810 /* RACSubjectSpec.m in Sources */,
				5FAF5258174D4D5600CAC810 /* RACSubscriberExamples.m in Sources */,
				5FAF5259174D4D5600CAC810 /* RACSubscriberSpec.m in Sources */,
				5FAF525A174D4D5600CAC810 /* RACSubscriptingAssignmentTrampolineSpec.m in Sources */,
				5FAF525B174D4D5600CAC810 /* RACTestObject.m in Sources */,
				5FAF525C174D4D5600CAC810 /* RACTupleSpec.m in Sources */,
				5FAF525D174D4D5600CAC810 /* NSObjectRACSelectorSignalSpec.m in Sources */,
				5FAF525E174D4D5600CAC810 /* RACSubclassObject.m in Sources */,
				5FAF5262174D4D8F00CAC810 /* UIBarButtonItemRACSupportSpec.m in Sources */,
				5FAF526B174D574700CAC810 /* NSData+RACSupport.m in Sources */,
				5FAF526C174D574700CAC810 /* NSFileHandle+RACSupport.m in Sources */,
				5FAF526D174D574700CAC810 /* NSNotificationCenter+RACSupport.m in Sources */,
				5FAF526E174D574700CAC810 /* NSString+RACSupport.m in Sources */,
				88302BFE1762A9E6003633BD /* RACTestExampleScheduler.m in Sources */,
				8884DD6B1756B65300F6C379 /* RACSignalStartExamples.m in Sources */,
				5EE9A79B1760D88500EAF5A2 /* UIButtonRACSupportSpec.m in Sources */,
				88302C2F1762C180003633BD /* RACTargetQueueSchedulerSpec.m in Sources */,
				D0A0E227176A84DB007273ED /* RACDisposableSpec.m in Sources */,
				D066C796176D262500C242D2 /* UIControlRACSupportSpec.m in Sources */,
				D066C79D176D263D00C242D2 /* RACTestUIButton.m in Sources */,
				D0C55CD917758A73008CDDCA /* UITextFieldRACSupportSpec.m in Sources */,
				D0C55CDF17758C2A008CDDCA /* UITextViewRACSupportSpec.m in Sources */,
				D0C55CE217759559008CDDCA /* RACDelegateProxySpec.m in Sources */,
			);
			runOnlyForDeploymentPostprocessing = 0;
		};
		88037F7E15056328001A5B19 /* Sources */ = {
			isa = PBXSourcesBuildPhase;
			buildActionMask = 2147483647;
			files = (
				88A0B6D2165B2B09005DE8F3 /* RACBlockTrampoline.m in Sources */,
				88037FC71505647E001A5B19 /* NSObject+RACKVOWrapper.m in Sources */,
				88037FC91505648C001A5B19 /* RACSubscriber.m in Sources */,
				88037FCC1505648C001A5B19 /* RACCommand.m in Sources */,
				88037FCD1505648C001A5B19 /* NSControl+RACCommandSupport.m in Sources */,
				88DA309815071CBA00C19D0F /* RACValueTransformer.m in Sources */,
				880B9177150B09190008488E /* RACSubject.m in Sources */,
				88D4AB3F1510F6C30011494F /* RACReplaySubject.m in Sources */,
				88977C3E1512914A00A09EC5 /* RACSignal.m in Sources */,
				883A84DB1513964B006DB4C7 /* RACBehaviorSubject.m in Sources */,
				883A84E01513B5EC006DB4C7 /* RACDisposable.m in Sources */,
				886678711518DCD800DE77EC /* NSObject+RACPropertySubscribing.m in Sources */,
				881B37CD152260BF0079220B /* RACUnit.m in Sources */,
				884476E5152367D100958F44 /* RACScopedDisposable.m in Sources */,
				88B76F8F153726B00053EAE2 /* RACTuple.m in Sources */,
				88E2C6B5153C771C00C7493C /* RACScheduler.m in Sources */,
				88F440D4153DADEA0097B4C3 /* NSObject+RACAppKitBindings.m in Sources */,
				886F702B1551CF920045D68B /* RACGroupedSignal.m in Sources */,
				A1FCC374156754A7008C9686 /* RACObjCRuntime.m in Sources */,
				D0DFBCCE15DD6D40009DADB3 /* RACBacktrace.m in Sources */,
				D0D910D015F915BD00AD2DDA /* RACSignal+Operations.m in Sources */,
				88FC735716114F9C00F8A774 /* RACSubscriptingAssignmentTrampoline.m in Sources */,
				886CEAE4163DE942007632D1 /* NSObject+RACLifting.m in Sources */,
				887ACDA9165878A8009190AD /* NSInvocation+RACTypeParsing.m in Sources */,
				D0E9676D1641EF9C00FCFF06 /* NSArray+RACSequenceAdditions.m in Sources */,
				D0E967711641EF9C00FCFF06 /* NSDictionary+RACSequenceAdditions.m in Sources */,
				D0E967751641EF9C00FCFF06 /* NSOrderedSet+RACSequenceAdditions.m in Sources */,
				D0E967791641EF9C00FCFF06 /* NSSet+RACSequenceAdditions.m in Sources */,
				D0E9677D1641EF9C00FCFF06 /* NSString+RACSequenceAdditions.m in Sources */,
				D0E967811641EF9C00FCFF06 /* RACArraySequence.m in Sources */,
				D0E967851641EF9C00FCFF06 /* RACDynamicSequence.m in Sources */,
				D0E967891641EF9C00FCFF06 /* RACEmptySequence.m in Sources */,
				D0E9678D1641EF9C00FCFF06 /* RACSequence.m in Sources */,
				D0E967911641EF9C00FCFF06 /* RACStringSequence.m in Sources */,
				D0D487031642550100DD7605 /* RACStream.m in Sources */,
				D0EE284D164D906B006954A4 /* RACSignalSequence.m in Sources */,
				881E86A41669304800667F7B /* RACCompoundDisposable.m in Sources */,
				881E87AE16695C5600667F7B /* RACQueueScheduler.m in Sources */,
				881E87B416695EDF00667F7B /* RACImmediateScheduler.m in Sources */,
				881E87C61669636000667F7B /* RACSubscriptionScheduler.m in Sources */,
				5F244773167E5EDE0062180C /* RACPropertySubject.m in Sources */,
				5F45A887168CFA3E00B58A2B /* RACObservablePropertySubject.m in Sources */,
				5F6FE84F1692524B00A8D7A6 /* NSObject+RACObservablePropertySubject.m in Sources */,
				5F6FE8551692568A00A8D7A6 /* RACBinding.m in Sources */,
				88C5A026169246140045EF05 /* RACMulticastConnection.m in Sources */,
				5F9743F91694A2460024EB82 /* RACEagerSequence.m in Sources */,
				5F773DEC169B46670023069D /* NSEnumerator+RACSequenceAdditions.m in Sources */,
				D077A16F169B740200057BB1 /* RACEvent.m in Sources */,
				8837EA1816A5A33300FC3CDF /* RACKVOTrampoline.m in Sources */,
				D0A0B01616EAA3D100C47593 /* NSText+RACSignalSupport.m in Sources */,
				D0A0B03C16EAA9AC00C47593 /* NSControl+RACTextSignalSupport.m in Sources */,
				6E58405616F22D7500F588A6 /* NSObject+RACDeallocating.m in Sources */,
				880D7A5C16F7B351004A3361 /* NSObject+RACSelectorSignal.m in Sources */,
				D0307EDF1731AAE100D83211 /* RACTupleSequence.m in Sources */,
				D07CD7181731BA3900DE2394 /* RACUnarySequence.m in Sources */,
				5FDC35051736F54700792E52 /* NSString+RACKeyPathUtilities.m in Sources */,
				D0D243BD1741FA13004359C6 /* NSObject+RACDescription.m in Sources */,
				882D071A17614FA7009EDA69 /* RACTargetQueueScheduler.m in Sources */,
				D0A0E230176A8CD6007273ED /* RACPassthroughSubscriber.m in Sources */,
			);
			runOnlyForDeploymentPostprocessing = 0;
		};
		88CDF7D715000FCF00163A9F /* Sources */ = {
			isa = PBXSourcesBuildPhase;
			buildActionMask = 2147483647;
			files = (
				8820937C1501C8A600796685 /* RACSignalSpec.m in Sources */,
				889D0A8015974B2A00F833E3 /* RACSubjectSpec.m in Sources */,
				D041376915D2281C004BBF80 /* RACKVOWrapperSpec.m in Sources */,
				882CCA1E15F1564D00937D6E /* RACCommandSpec.m in Sources */,
				884848B615F658B800B11BD0 /* NSControlRACSupportSpec.m in Sources */,
				88442A341608A9AD00636B49 /* RACTestObject.m in Sources */,
				88FC735B16114FFB00F8A774 /* RACSubscriptingAssignmentTrampolineSpec.m in Sources */,
				8851A38B16161D500050D47F /* NSObjectRACPropertySubscribingSpec.m in Sources */,
				D0D487061642651400DD7605 /* RACSequenceSpec.m in Sources */,
				D0487AB3164314430085D890 /* RACStreamExamples.m in Sources */,
				D0C70F90164337A2007027B4 /* RACSequenceAdditionsSpec.m in Sources */,
				D0C70F93164337E3007027B4 /* RACSequenceExamples.m in Sources */,
				886CEACD163DE669007632D1 /* RACBlockTrampolineSpec.m in Sources */,
				8801E7511644BDE200A155FE /* NSObjectRACLiftingSpec.m in Sources */,
				D05C5C9D16490C4300DE6D3E /* NSData+RACSupport.m in Sources */,
				D05C5C9E16490C4600DE6D3E /* NSFileHandle+RACSupport.m in Sources */,
				D05C5C9F16490C4900DE6D3E /* NSNotificationCenter+RACSupport.m in Sources */,
				D05C5CA016490C4D00DE6D3E /* NSString+RACSupport.m in Sources */,
				D0C70EC616659333005AAD03 /* RACSubscriberExamples.m in Sources */,
				D0C70EC8166595AD005AAD03 /* RACSubscriberSpec.m in Sources */,
				8803C011166732BA00C36839 /* RACSchedulerSpec.m in Sources */,
				881E86BA1669350B00667F7B /* RACCompoundDisposableSpec.m in Sources */,
				D0700F4C1672994D00D7CD30 /* NSNotificationCenterRACSupportSpec.m in Sources */,
				5F2447AD167E87C50062180C /* RACObservablePropertySubjectSpec.m in Sources */,
				D02221621678910900DBD031 /* RACTupleSpec.m in Sources */,
				5F7EFECF168FBC4B0037E500 /* RACPropertySubjectExamples.m in Sources */,
				5F7EFED0168FBC4B0037E500 /* RACPropertySubjectSpec.m in Sources */,
				D0870C6F16884A0600D0E11D /* RACBacktraceSpec.m in Sources */,
				88C5A02916924BFC0045EF05 /* RACMulticastConnectionSpec.m in Sources */,
				D0EDE76716968AB10072A780 /* RACPropertySignalExamples.m in Sources */,
				5F773DF0169B48830023069D /* NSEnumeratorRACSequenceAdditionsSpec.m in Sources */,
				D077A172169B79A900057BB1 /* RACEventSpec.m in Sources */,
				D0A0B01816EAA5CC00C47593 /* NSTextRACSupportSpec.m in Sources */,
				6E58405F16F3414200F588A6 /* NSObjectRACDeallocatingSpec.m in Sources */,
				1E893381171647A5009071B0 /* NSObjectRACPropertySubscribingExamples.m in Sources */,
				880D7A6616F7BB1A004A3361 /* NSObjectRACSelectorSignalSpec.m in Sources */,
				880D7A6916F7BCC7004A3361 /* RACSubclassObject.m in Sources */,
				5FDC350F1736F81900792E52 /* NSStringRACKeyPathUtilitiesSpec.m in Sources */,
				88302BFD1762A9E6003633BD /* RACTestExampleScheduler.m in Sources */,
				8884DD651756ACF600F6C379 /* RACSignalStartExamples.m in Sources */,
				88302C2E1762C180003633BD /* RACTargetQueueSchedulerSpec.m in Sources */,
				D0A0E226176A84DB007273ED /* RACDisposableSpec.m in Sources */,
			);
			runOnlyForDeploymentPostprocessing = 0;
		};
		88F440A7153DAC820097B4C3 /* Sources */ = {
			isa = PBXSourcesBuildPhase;
			buildActionMask = 2147483647;
			files = (
				27A887D11703DC6800040001 /* UIBarButtonItem+RACCommandSupport.m in Sources */,
				8882D4601673B0450080E7CD /* RACBlockTrampoline.m in Sources */,
				88F440BA153DAD570097B4C3 /* RACCommand.m in Sources */,
				88F440BC153DAD5A0097B4C3 /* RACSubscriber.m in Sources */,
				88F440BD153DAD5C0097B4C3 /* RACSignal.m in Sources */,
				88F440CF153DAD850097B4C3 /* NSObject+RACPropertySubscribing.m in Sources */,
				88F440CE153DAD830097B4C3 /* NSObject+RACKVOWrapper.m in Sources */,
				88F440C1153DAD640097B4C3 /* RACReplaySubject.m in Sources */,
				88F440C0153DAD630097B4C3 /* RACSubject.m in Sources */,
				88F440C6153DAD6E0097B4C3 /* RACScopedDisposable.m in Sources */,
				88F440C3153DAD690097B4C3 /* RACBehaviorSubject.m in Sources */,
				88F440C9153DAD740097B4C3 /* RACUnit.m in Sources */,
				88F440CB153DAD780097B4C3 /* RACScheduler.m in Sources */,
				88F440CA153DAD760097B4C3 /* RACTuple.m in Sources */,
				88F440C5153DAD6C0097B4C3 /* RACDisposable.m in Sources */,
				88F44263153DC2C70097B4C3 /* UIControl+RACSignalSupport.m in Sources */,
				886F702C1551CF9D0045D68B /* RACGroupedSignal.m in Sources */,
				88F44267153DCAC50097B4C3 /* UITextField+RACSignalSupport.m in Sources */,
				A1FCC27715666AA3008C9686 /* UITextView+RACSignalSupport.m in Sources */,
				A1FCC375156754A7008C9686 /* RACObjCRuntime.m in Sources */,
				A1FCC37B1567DED0008C9686 /* RACDelegateProxy.m in Sources */,
				D0DFBCCF15DD6D40009DADB3 /* RACBacktrace.m in Sources */,
				D0D910D115F915BD00AD2DDA /* RACSignal+Operations.m in Sources */,
				88FC735816114F9C00F8A774 /* RACSubscriptingAssignmentTrampoline.m in Sources */,
				886CEAE5163DE942007632D1 /* NSObject+RACLifting.m in Sources */,
				887ACDAA165878A8009190AD /* NSInvocation+RACTypeParsing.m in Sources */,
				D0E9676E1641EF9C00FCFF06 /* NSArray+RACSequenceAdditions.m in Sources */,
				D0E967721641EF9C00FCFF06 /* NSDictionary+RACSequenceAdditions.m in Sources */,
				D0E967761641EF9C00FCFF06 /* NSOrderedSet+RACSequenceAdditions.m in Sources */,
				D0E9677A1641EF9C00FCFF06 /* NSSet+RACSequenceAdditions.m in Sources */,
				D0E9677E1641EF9C00FCFF06 /* NSString+RACSequenceAdditions.m in Sources */,
				D0E967821641EF9C00FCFF06 /* RACArraySequence.m in Sources */,
				D0E967861641EF9C00FCFF06 /* RACDynamicSequence.m in Sources */,
				D0E9678A1641EF9C00FCFF06 /* RACEmptySequence.m in Sources */,
				D0E9678E1641EF9C00FCFF06 /* RACSequence.m in Sources */,
				D0E967921641EF9C00FCFF06 /* RACStringSequence.m in Sources */,
				D0D487041642550100DD7605 /* RACStream.m in Sources */,
				D0EE284E164D906B006954A4 /* RACSignalSequence.m in Sources */,
				881E86A51669304800667F7B /* RACCompoundDisposable.m in Sources */,
				881E87AF16695C5600667F7B /* RACQueueScheduler.m in Sources */,
				881E87B516695EDF00667F7B /* RACImmediateScheduler.m in Sources */,
				881E87C71669636000667F7B /* RACSubscriptionScheduler.m in Sources */,
				5F244774167E5EDE0062180C /* RACPropertySubject.m in Sources */,
				5F45A888168CFA3E00B58A2B /* RACObservablePropertySubject.m in Sources */,
				5F6FE8501692524B00A8D7A6 /* NSObject+RACObservablePropertySubject.m in Sources */,
				5F6FE8561692568A00A8D7A6 /* RACBinding.m in Sources */,
				88C5A027169246140045EF05 /* RACMulticastConnection.m in Sources */,
				5F9743FA1694A2460024EB82 /* RACEagerSequence.m in Sources */,
				5F773DED169B46670023069D /* NSEnumerator+RACSequenceAdditions.m in Sources */,
				D077A170169B740200057BB1 /* RACEvent.m in Sources */,
				8837EA1916A5A33300FC3CDF /* RACKVOTrampoline.m in Sources */,
				6E58405D16F22F7800F588A6 /* NSObject+RACDeallocating.m in Sources */,
				880D7A5D16F7B351004A3361 /* NSObject+RACSelectorSignal.m in Sources */,
				D0307EE01731AAE100D83211 /* RACTupleSequence.m in Sources */,
				D07CD7191731BA3900DE2394 /* RACUnarySequence.m in Sources */,
				1EC06B18173CB04000365258 /* UIGestureRecognizer+RACSignalSupport.m in Sources */,
				5FDC35061736F54700792E52 /* NSString+RACKeyPathUtilities.m in Sources */,
				D0D243BE1741FA13004359C6 /* NSObject+RACDescription.m in Sources */,
				5EE9A7941760D61300EAF5A2 /* UIButton+RACCommandSupport.m in Sources */,
				882D071F17615139009EDA69 /* RACTargetQueueScheduler.m in Sources */,
				D0A0E231176A8CD6007273ED /* RACPassthroughSubscriber.m in Sources */,
			);
			runOnlyForDeploymentPostprocessing = 0;
		};
/* End PBXSourcesBuildPhase section */

/* Begin PBXTargetDependency section */
		88037FDB150564E9001A5B19 /* PBXTargetDependency */ = {
			isa = PBXTargetDependency;
			target = 88037F8215056328001A5B19 /* ReactiveCocoa */;
			targetProxy = 88037FDA150564E9001A5B19 /* PBXContainerItemProxy */;
		};
		8803806E15056B15001A5B19 /* PBXTargetDependency */ = {
			isa = PBXTargetDependency;
			name = Specta;
			targetProxy = 8803806D15056B15001A5B19 /* PBXContainerItemProxy */;
		};
		8803807015056B1B001A5B19 /* PBXTargetDependency */ = {
			isa = PBXTargetDependency;
			name = Expecta;
			targetProxy = 8803806F15056B1B001A5B19 /* PBXContainerItemProxy */;
		};
		D0ED9DB617501806003859A6 /* PBXTargetDependency */ = {
			isa = PBXTargetDependency;
			target = 88F440AA153DAC820097B4C3 /* ReactiveCocoa-iOS */;
			targetProxy = D0ED9DB517501806003859A6 /* PBXContainerItemProxy */;
		};
		D0ED9DBE1750180B003859A6 /* PBXTargetDependency */ = {
			isa = PBXTargetDependency;
			name = "Specta-iOS";
			targetProxy = D0ED9DBD1750180B003859A6 /* PBXContainerItemProxy */;
		};
		D0ED9DC01750180B003859A6 /* PBXTargetDependency */ = {
			isa = PBXTargetDependency;
			name = "Expecta-iOS";
			targetProxy = D0ED9DBF1750180B003859A6 /* PBXContainerItemProxy */;
		};
/* End PBXTargetDependency section */

/* Begin PBXVariantGroup section */
		88CDF7C815000FCE00163A9F /* InfoPlist.strings */ = {
			isa = PBXVariantGroup;
			children = (
				88CDF7C915000FCE00163A9F /* en */,
			);
			name = InfoPlist.strings;
			sourceTree = "<group>";
		};
		88CDF7E515000FCF00163A9F /* InfoPlist.strings */ = {
			isa = PBXVariantGroup;
			children = (
				88CDF7E615000FCF00163A9F /* en */,
			);
			name = InfoPlist.strings;
			sourceTree = "<group>";
		};
/* End PBXVariantGroup section */

/* Begin XCBuildConfiguration section */
		5FAF5233174D4C2000CAC810 /* Debug */ = {
			isa = XCBuildConfiguration;
			baseConfigurationReference = D094E45D17775B1000906BF7 /* iOS-Application.xcconfig */;
			buildSettings = {
				FRAMEWORK_SEARCH_PATHS = (
					"\"$(SDKROOT)/Developer/Library/Frameworks\"",
					"\"$(DEVELOPER_LIBRARY_DIR)/Frameworks\"",
				);
				GCC_PREFIX_HEADER = "ReactiveCocoaTests/ReactiveCocoaTests-Prefix.pch";
				HEADER_SEARCH_PATHS = (
					"\"$(PROJECT_DIR)/../external/specta/src\"",
					"\"$(PROJECT_DIR)/../external/expecta/src\"/**",
					"$(inherited)",
				);
				INFOPLIST_FILE = "ReactiveCocoaTests/ReactiveCocoaTests-Info.plist";
				OTHER_LDFLAGS = "-ObjC";
				PRODUCT_NAME = "$(TARGET_NAME)";
				WRAPPER_EXTENSION = octest;
			};
			name = Debug;
		};
		5FAF5234174D4C2000CAC810 /* Test */ = {
			isa = XCBuildConfiguration;
			baseConfigurationReference = D094E45D17775B1000906BF7 /* iOS-Application.xcconfig */;
			buildSettings = {
				FRAMEWORK_SEARCH_PATHS = (
					"\"$(SDKROOT)/Developer/Library/Frameworks\"",
					"\"$(DEVELOPER_LIBRARY_DIR)/Frameworks\"",
				);
				GCC_PREFIX_HEADER = "ReactiveCocoaTests/ReactiveCocoaTests-Prefix.pch";
				HEADER_SEARCH_PATHS = (
					"\"$(PROJECT_DIR)/../external/specta/src\"",
					"\"$(PROJECT_DIR)/../external/expecta/src\"/**",
					"$(inherited)",
				);
				INFOPLIST_FILE = "ReactiveCocoaTests/ReactiveCocoaTests-Info.plist";
				OTHER_LDFLAGS = "-ObjC";
				PRODUCT_NAME = "$(TARGET_NAME)";
				WRAPPER_EXTENSION = octest;
			};
			name = Test;
		};
		5FAF5235174D4C2000CAC810 /* Release */ = {
			isa = XCBuildConfiguration;
			baseConfigurationReference = D094E45D17775B1000906BF7 /* iOS-Application.xcconfig */;
			buildSettings = {
				FRAMEWORK_SEARCH_PATHS = (
					"\"$(SDKROOT)/Developer/Library/Frameworks\"",
					"\"$(DEVELOPER_LIBRARY_DIR)/Frameworks\"",
				);
				GCC_PREFIX_HEADER = "ReactiveCocoaTests/ReactiveCocoaTests-Prefix.pch";
				HEADER_SEARCH_PATHS = (
					"\"$(PROJECT_DIR)/../external/specta/src\"",
					"\"$(PROJECT_DIR)/../external/expecta/src\"/**",
					"$(inherited)",
				);
				INFOPLIST_FILE = "ReactiveCocoaTests/ReactiveCocoaTests-Info.plist";
				OTHER_LDFLAGS = "-ObjC";
				PRODUCT_NAME = "$(TARGET_NAME)";
				WRAPPER_EXTENSION = octest;
			};
			name = Release;
		};
		5FAF5236174D4C2000CAC810 /* Profile */ = {
			isa = XCBuildConfiguration;
			baseConfigurationReference = D094E45D17775B1000906BF7 /* iOS-Application.xcconfig */;
			buildSettings = {
				FRAMEWORK_SEARCH_PATHS = (
					"\"$(SDKROOT)/Developer/Library/Frameworks\"",
					"\"$(DEVELOPER_LIBRARY_DIR)/Frameworks\"",
				);
				GCC_PREFIX_HEADER = "ReactiveCocoaTests/ReactiveCocoaTests-Prefix.pch";
				HEADER_SEARCH_PATHS = (
					"\"$(PROJECT_DIR)/../external/specta/src\"",
					"\"$(PROJECT_DIR)/../external/expecta/src\"/**",
					"$(inherited)",
				);
				INFOPLIST_FILE = "ReactiveCocoaTests/ReactiveCocoaTests-Info.plist";
				OTHER_LDFLAGS = "-ObjC";
				PRODUCT_NAME = "$(TARGET_NAME)";
				WRAPPER_EXTENSION = octest;
			};
			name = Profile;
		};
		88037F9015056328001A5B19 /* Debug */ = {
			isa = XCBuildConfiguration;
			baseConfigurationReference = D094E46417775B1000906BF7 /* Mac-Framework.xcconfig */;
			buildSettings = {
				DYLIB_COMPATIBILITY_VERSION = 1;
				DYLIB_CURRENT_VERSION = 1;
				FRAMEWORK_VERSION = A;
				GCC_PREFIX_HEADER = "ReactiveCocoa/ReactiveCocoa-Prefix.pch";
				INFOPLIST_FILE = "ReactiveCocoa/ReactiveCocoa-Info.plist";
				PRODUCT_NAME = "$(TARGET_NAME)";
				WRAPPER_EXTENSION = framework;
			};
			name = Debug;
		};
		88037F9115056328001A5B19 /* Release */ = {
			isa = XCBuildConfiguration;
			baseConfigurationReference = D094E46417775B1000906BF7 /* Mac-Framework.xcconfig */;
			buildSettings = {
				DYLIB_COMPATIBILITY_VERSION = 1;
				DYLIB_CURRENT_VERSION = 1;
				FRAMEWORK_VERSION = A;
				GCC_PREFIX_HEADER = "ReactiveCocoa/ReactiveCocoa-Prefix.pch";
				INFOPLIST_FILE = "ReactiveCocoa/ReactiveCocoa-Info.plist";
				PRODUCT_NAME = "$(TARGET_NAME)";
				WRAPPER_EXTENSION = framework;
			};
			name = Release;
		};
		88997CAA1728912B00C569A6 /* Test */ = {
			isa = XCBuildConfiguration;
			baseConfigurationReference = D094E45817775B1000906BF7 /* Test.xcconfig */;
			buildSettings = {
				ARCHS = "$(ARCHS_STANDARD_64_BIT)";
				CLANG_WARN_IMPLICIT_SIGN_CONVERSION = YES;
				GCC_WARN_ABOUT_MISSING_NEWLINE = YES;
				GCC_WARN_STRICT_SELECTOR_MATCH = YES;
				GCC_WARN_UNDECLARED_SELECTOR = YES;
				IPHONEOS_DEPLOYMENT_TARGET = 5.0;
				MACOSX_DEPLOYMENT_TARGET = 10.7;
				SDKROOT = macosx;
				VALID_ARCHS = x86_64;
				WARNING_CFLAGS = (
					"-Werror",
					"-Wall",
				);
			};
			name = Test;
		};
		88997CAB1728912B00C569A6 /* Test */ = {
			isa = XCBuildConfiguration;
			baseConfigurationReference = D094E46417775B1000906BF7 /* Mac-Framework.xcconfig */;
			buildSettings = {
				DYLIB_COMPATIBILITY_VERSION = 1;
				DYLIB_CURRENT_VERSION = 1;
				FRAMEWORK_VERSION = A;
				GCC_PREFIX_HEADER = "ReactiveCocoa/ReactiveCocoa-Prefix.pch";
				INFOPLIST_FILE = "ReactiveCocoa/ReactiveCocoa-Info.plist";
				PRODUCT_NAME = "$(TARGET_NAME)";
				WRAPPER_EXTENSION = framework;
			};
			name = Test;
		};
		88997CAC1728912B00C569A6 /* Test */ = {
			isa = XCBuildConfiguration;
			baseConfigurationReference = D094E45F17775B1000906BF7 /* iOS-StaticLibrary.xcconfig */;
			buildSettings = {
				GCC_PREFIX_HEADER = "ReactiveCocoa/ReactiveCocoa-Prefix.pch";
				PRODUCT_NAME = "$(TARGET_NAME)";
				PUBLIC_HEADERS_FOLDER_PATH = include/ReactiveCocoa;
			};
			name = Test;
		};
		88997CAD1728912B00C569A6 /* Test */ = {
			isa = XCBuildConfiguration;
			baseConfigurationReference = D094E46117775B1000906BF7 /* Mac-Application.xcconfig */;
			buildSettings = {
				FRAMEWORK_SEARCH_PATHS = "$(DEVELOPER_LIBRARY_DIR)/Frameworks";
				GCC_PREFIX_HEADER = "ReactiveCocoaTests/ReactiveCocoaTests-Prefix.pch";
				HEADER_SEARCH_PATHS = (
					"\"$(PROJECT_DIR)/../external/specta/src\"",
					"\"$(PROJECT_DIR)/../external/expecta/src\"/**",
				);
				INFOPLIST_FILE = "ReactiveCocoaTests/ReactiveCocoaTests-Info.plist";
				OTHER_LDFLAGS = "-ObjC";
				PRODUCT_NAME = ReactiveCocoaTests;
				VALID_ARCHS = x86_64;
				WRAPPER_EXTENSION = octest;
			};
			name = Test;
		};
		88CDF7EB15000FCF00163A9F /* Debug */ = {
			isa = XCBuildConfiguration;
			baseConfigurationReference = D094E45517775B1000906BF7 /* Debug.xcconfig */;
			buildSettings = {
				ARCHS = "$(ARCHS_STANDARD_64_BIT)";
				CLANG_WARN_IMPLICIT_SIGN_CONVERSION = YES;
				GCC_WARN_ABOUT_MISSING_NEWLINE = YES;
				GCC_WARN_STRICT_SELECTOR_MATCH = YES;
				GCC_WARN_UNDECLARED_SELECTOR = YES;
				IPHONEOS_DEPLOYMENT_TARGET = 5.0;
				MACOSX_DEPLOYMENT_TARGET = 10.7;
				SDKROOT = macosx;
				VALID_ARCHS = x86_64;
				WARNING_CFLAGS = (
					"-Werror",
					"-Wall",
				);
			};
			name = Debug;
		};
		88CDF7EC15000FCF00163A9F /* Release */ = {
			isa = XCBuildConfiguration;
			baseConfigurationReference = D094E45717775B1000906BF7 /* Release.xcconfig */;
			buildSettings = {
				ARCHS = "$(ARCHS_STANDARD_64_BIT)";
				CLANG_WARN_IMPLICIT_SIGN_CONVERSION = YES;
				GCC_WARN_ABOUT_MISSING_NEWLINE = YES;
				GCC_WARN_STRICT_SELECTOR_MATCH = YES;
				GCC_WARN_UNDECLARED_SELECTOR = YES;
				IPHONEOS_DEPLOYMENT_TARGET = 5.0;
				MACOSX_DEPLOYMENT_TARGET = 10.7;
				SDKROOT = macosx;
				VALID_ARCHS = x86_64;
				WARNING_CFLAGS = (
					"-Werror",
					"-Wall",
				);
			};
			name = Release;
		};
		88CDF7F115000FCF00163A9F /* Debug */ = {
			isa = XCBuildConfiguration;
			baseConfigurationReference = D094E46117775B1000906BF7 /* Mac-Application.xcconfig */;
			buildSettings = {
				FRAMEWORK_SEARCH_PATHS = "$(DEVELOPER_LIBRARY_DIR)/Frameworks";
				GCC_PREFIX_HEADER = "ReactiveCocoaTests/ReactiveCocoaTests-Prefix.pch";
				HEADER_SEARCH_PATHS = (
					"\"$(PROJECT_DIR)/../external/specta/src\"",
					"\"$(PROJECT_DIR)/../external/expecta/src\"/**",
				);
				INFOPLIST_FILE = "ReactiveCocoaTests/ReactiveCocoaTests-Info.plist";
				OTHER_LDFLAGS = "-ObjC";
				PRODUCT_NAME = ReactiveCocoaTests;
				VALID_ARCHS = x86_64;
				WRAPPER_EXTENSION = octest;
			};
			name = Debug;
		};
		88CDF7F215000FCF00163A9F /* Release */ = {
			isa = XCBuildConfiguration;
			baseConfigurationReference = D094E46117775B1000906BF7 /* Mac-Application.xcconfig */;
			buildSettings = {
				FRAMEWORK_SEARCH_PATHS = "$(DEVELOPER_LIBRARY_DIR)/Frameworks";
				GCC_PREFIX_HEADER = "ReactiveCocoaTests/ReactiveCocoaTests-Prefix.pch";
				HEADER_SEARCH_PATHS = (
					"\"$(PROJECT_DIR)/../external/specta/src\"",
					"\"$(PROJECT_DIR)/../external/expecta/src\"/**",
				);
				INFOPLIST_FILE = "ReactiveCocoaTests/ReactiveCocoaTests-Info.plist";
				OTHER_LDFLAGS = "-ObjC";
				PRODUCT_NAME = ReactiveCocoaTests;
				VALID_ARCHS = x86_64;
				WRAPPER_EXTENSION = octest;
			};
			name = Release;
		};
		88F440B4153DAC820097B4C3 /* Debug */ = {
			isa = XCBuildConfiguration;
			baseConfigurationReference = D094E45F17775B1000906BF7 /* iOS-StaticLibrary.xcconfig */;
			buildSettings = {
				GCC_PREFIX_HEADER = "ReactiveCocoa/ReactiveCocoa-Prefix.pch";
				PRODUCT_NAME = "$(TARGET_NAME)";
				PUBLIC_HEADERS_FOLDER_PATH = include/ReactiveCocoa;
			};
			name = Debug;
		};
		88F440B5153DAC820097B4C3 /* Release */ = {
			isa = XCBuildConfiguration;
			baseConfigurationReference = D094E45F17775B1000906BF7 /* iOS-StaticLibrary.xcconfig */;
			buildSettings = {
				GCC_PREFIX_HEADER = "ReactiveCocoa/ReactiveCocoa-Prefix.pch";
				PRODUCT_NAME = "$(TARGET_NAME)";
				PUBLIC_HEADERS_FOLDER_PATH = include/ReactiveCocoa;
			};
			name = Release;
		};
		D095BDD115CB2F9D00E9BB13 /* Profile */ = {
			isa = XCBuildConfiguration;
			baseConfigurationReference = D094E45617775B1000906BF7 /* Profile.xcconfig */;
			buildSettings = {
				ARCHS = "$(ARCHS_STANDARD_64_BIT)";
				CLANG_WARN_IMPLICIT_SIGN_CONVERSION = YES;
				GCC_WARN_ABOUT_MISSING_NEWLINE = YES;
				GCC_WARN_STRICT_SELECTOR_MATCH = YES;
				GCC_WARN_UNDECLARED_SELECTOR = YES;
				IPHONEOS_DEPLOYMENT_TARGET = 5.0;
				MACOSX_DEPLOYMENT_TARGET = 10.7;
				SDKROOT = macosx;
				VALID_ARCHS = x86_64;
				WARNING_CFLAGS = (
					"-Werror",
					"-Wall",
				);
			};
			name = Profile;
		};
		D095BDD215CB2F9D00E9BB13 /* Profile */ = {
			isa = XCBuildConfiguration;
			baseConfigurationReference = D094E46417775B1000906BF7 /* Mac-Framework.xcconfig */;
			buildSettings = {
				DYLIB_COMPATIBILITY_VERSION = 1;
				DYLIB_CURRENT_VERSION = 1;
				FRAMEWORK_VERSION = A;
				GCC_PREFIX_HEADER = "ReactiveCocoa/ReactiveCocoa-Prefix.pch";
				INFOPLIST_FILE = "ReactiveCocoa/ReactiveCocoa-Info.plist";
				PRODUCT_NAME = "$(TARGET_NAME)";
				WRAPPER_EXTENSION = framework;
			};
			name = Profile;
		};
		D095BDD315CB2F9D00E9BB13 /* Profile */ = {
			isa = XCBuildConfiguration;
			baseConfigurationReference = D094E45F17775B1000906BF7 /* iOS-StaticLibrary.xcconfig */;
			buildSettings = {
				GCC_PREFIX_HEADER = "ReactiveCocoa/ReactiveCocoa-Prefix.pch";
				PRODUCT_NAME = "$(TARGET_NAME)";
				PUBLIC_HEADERS_FOLDER_PATH = include/ReactiveCocoa;
			};
			name = Profile;
		};
		D095BDD415CB2F9D00E9BB13 /* Profile */ = {
			isa = XCBuildConfiguration;
			baseConfigurationReference = D094E46117775B1000906BF7 /* Mac-Application.xcconfig */;
			buildSettings = {
				FRAMEWORK_SEARCH_PATHS = "$(DEVELOPER_LIBRARY_DIR)/Frameworks";
				GCC_PREFIX_HEADER = "ReactiveCocoaTests/ReactiveCocoaTests-Prefix.pch";
				HEADER_SEARCH_PATHS = (
					"\"$(PROJECT_DIR)/../external/specta/src\"",
					"\"$(PROJECT_DIR)/../external/expecta/src\"/**",
				);
				INFOPLIST_FILE = "ReactiveCocoaTests/ReactiveCocoaTests-Info.plist";
				OTHER_LDFLAGS = "-ObjC";
				PRODUCT_NAME = ReactiveCocoaTests;
				VALID_ARCHS = x86_64;
				WRAPPER_EXTENSION = octest;
			};
			name = Profile;
		};
/* End XCBuildConfiguration section */

/* Begin XCConfigurationList section */
		5FAF523D174D4C2000CAC810 /* Build configuration list for PBXNativeTarget "ReactiveCocoaTests-iOS" */ = {
			isa = XCConfigurationList;
			buildConfigurations = (
				5FAF5233174D4C2000CAC810 /* Debug */,
				5FAF5234174D4C2000CAC810 /* Test */,
				5FAF5235174D4C2000CAC810 /* Release */,
				5FAF5236174D4C2000CAC810 /* Profile */,
			);
			defaultConfigurationIsVisible = 0;
			defaultConfigurationName = Release;
		};
		88037F8F15056328001A5B19 /* Build configuration list for PBXNativeTarget "ReactiveCocoa" */ = {
			isa = XCConfigurationList;
			buildConfigurations = (
				88037F9015056328001A5B19 /* Debug */,
				88997CAB1728912B00C569A6 /* Test */,
				88037F9115056328001A5B19 /* Release */,
				D095BDD215CB2F9D00E9BB13 /* Profile */,
			);
			defaultConfigurationIsVisible = 0;
			defaultConfigurationName = Release;
		};
		88CDF7B515000FCE00163A9F /* Build configuration list for PBXProject "ReactiveCocoa" */ = {
			isa = XCConfigurationList;
			buildConfigurations = (
				88CDF7EB15000FCF00163A9F /* Debug */,
				88997CAA1728912B00C569A6 /* Test */,
				88CDF7EC15000FCF00163A9F /* Release */,
				D095BDD115CB2F9D00E9BB13 /* Profile */,
			);
			defaultConfigurationIsVisible = 0;
			defaultConfigurationName = Release;
		};
		88CDF7F015000FCF00163A9F /* Build configuration list for PBXNativeTarget "ReactiveCocoaTests" */ = {
			isa = XCConfigurationList;
			buildConfigurations = (
				88CDF7F115000FCF00163A9F /* Debug */,
				88997CAD1728912B00C569A6 /* Test */,
				88CDF7F215000FCF00163A9F /* Release */,
				D095BDD415CB2F9D00E9BB13 /* Profile */,
			);
			defaultConfigurationIsVisible = 0;
			defaultConfigurationName = Release;
		};
		88F440B3153DAC820097B4C3 /* Build configuration list for PBXNativeTarget "ReactiveCocoa-iOS" */ = {
			isa = XCConfigurationList;
			buildConfigurations = (
				88F440B4153DAC820097B4C3 /* Debug */,
				88997CAC1728912B00C569A6 /* Test */,
				88F440B5153DAC820097B4C3 /* Release */,
				D095BDD315CB2F9D00E9BB13 /* Profile */,
			);
			defaultConfigurationIsVisible = 0;
			defaultConfigurationName = Release;
		};
/* End XCConfigurationList section */
	};
	rootObject = 88CDF7B215000FCE00163A9F /* Project object */;
}<|MERGE_RESOLUTION|>--- conflicted
+++ resolved
@@ -883,12 +883,7 @@
 		88CDF7BE15000FCE00163A9F /* Frameworks */ = {
 			isa = PBXGroup;
 			children = (
-<<<<<<< HEAD
-				D026A03F15F69FD00052F7FE /* libextobjc */,
-=======
-				8809D6EB15B1F1E4007E32AA /* JRSwizzle */,
 				D094E44417775ACD00906BF7 /* libextobjc */,
->>>>>>> 245223b0
 				88CDF7C115000FCE00163A9F /* Other Frameworks */,
 			);
 			name = Frameworks;
@@ -1371,13 +1366,10 @@
 				88302C961762EC79003633BD /* RACQueueScheduler.h in Headers */,
 				88302C9B1762EC7E003633BD /* RACQueueScheduler+Subclass.h in Headers */,
 				88302CA21762F62D003633BD /* RACTargetQueueScheduler.h in Headers */,
-<<<<<<< HEAD
 				D0C55CE017758EDC008CDDCA /* RACDelegateProxy.h in Headers */,
-=======
 				D094E44A17775AF200906BF7 /* EXTKeyPathCoding.h in Headers */,
 				D094E44C17775AF200906BF7 /* EXTScope.h in Headers */,
 				D094E45017775AF200906BF7 /* metamacros.h in Headers */,
->>>>>>> 245223b0
 			);
 			runOnlyForDeploymentPostprocessing = 0;
 		};
