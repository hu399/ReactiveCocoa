--- conflicted
+++ resolved
@@ -39,16 +39,10 @@
 @property (nonatomic, assign) RACTestStruct structValue;
 @property (nonatomic, assign) _Bool c99BoolValue;
 @property (nonatomic, copy) NSString *stringValue;
-<<<<<<< HEAD
 @property (nonatomic, strong) NSMutableArray *arrayValue;
 @property (nonatomic, strong) NSMutableSet *setValue;
 @property (nonatomic, strong) NSMutableOrderedSet *orderedSetValue;
-=======
-@property (nonatomic, copy) NSArray *arrayValue;
-@property (nonatomic, copy) NSSet *setValue;
-@property (nonatomic, copy) NSOrderedSet *orderedSetValue;
 @property (nonatomic, strong) id slowObjectValue;
->>>>>>> fc9cd5ad
 
 // Returns a new object each time, with the integerValue set to 42.
 @property (nonatomic, copy, readonly) RACTestObject *dynamicObjectProperty;
